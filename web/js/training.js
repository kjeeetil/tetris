--- conflicted
+++ resolved
@@ -3020,7 +3020,6 @@
           prefix[i + 1] = prefix[i] + combined[i].value;
         }
         const smoothed = new Array(rawSeries.length);
-<<<<<<< HEAD
         const tailLength = combined.length - rawSeries.length;
         for(let i = 0; i < rawSeries.length; i += 1){
           const idx = tailLength + i;
@@ -3028,7 +3027,7 @@
           const sum = prefix[idx + 1] - prefix[start];
           const count = Math.max(1, idx - start + 1);
           const avg = count > 0 ? sum / count : rawSeries[i].value;
-=======
+
         const targetWindow = Math.max(1, Math.floor(windowSize));
         const halfWindow = Math.floor((targetWindow - 1) / 2);
         for(let i = 0; i < rawSeries.length; i += 1){
@@ -3052,7 +3051,6 @@
           const sum = prefix[end + 1] - prefix[start];
           const count = Math.max(1, end - start + 1);
           const avg = sum / count;
->>>>>>> 17005a28
           const point = { step: rawSeries[i].step, value: avg };
           smoothed[i] = point;
           if(avg < minValue) minValue = avg;
