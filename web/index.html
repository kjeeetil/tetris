<!DOCTYPE html>
<html lang="en">
  <head>
    <meta charset="UTF-8" />
    <meta name="viewport" content="width=device-width, initial-scale=1.0" />
    <meta
      http-equiv="Content-Security-Policy"
      content="default-src 'self' https://pyscript.net https://cdn.jsdelivr.net https://cdn.tailwindcss.com https://ga.jspm.io data: blob:; script-src 'self' 'unsafe-inline' 'unsafe-eval' https://pyscript.net https://cdn.jsdelivr.net https://cdn.tailwindcss.com https://ga.jspm.io; style-src 'self' 'unsafe-inline' https://pyscript.net https://fonts.googleapis.com; connect-src 'self' https://pyscript.net https://cdn.jsdelivr.net https://cdn.tailwindcss.com https://ga.jspm.io https://fonts.googleapis.com https://fonts.gstatic.com data: blob:; font-src 'self' https://fonts.gstatic.com; img-src 'self' data:;"
    />
    <title>Tetris</title>
    <script src="https://cdn.jsdelivr.net/npm/@tensorflow/tfjs@4.18.0/dist/tf.min.js"></script>
    <script src="https://cdn.jsdelivr.net/npm/d3@7/dist/d3.min.js"></script>
    <link rel="preconnect" href="https://fonts.googleapis.com" />
    <link rel="preconnect" href="https://fonts.gstatic.com" crossorigin />
    <link
      href="https://fonts.googleapis.com/css2?family=Instrument+Serif:ital,wght@0,400;0,700;1,400;1,700&display=swap"
      rel="stylesheet"
    />
    <script>
      tailwind.config = {
        theme: {
          extend: {
            colors: {
              ink: '#161629',
              iris: '#5E4AE3',
              plum: '#C09FE4',
              citron: '#F4F779',
              fern: '#2F6B49',
              spruce: '#0C3B2E',
              rosewood: '#8C2F39',
              mint: '#8DE1AD',
              shell: '#F9F5FF',
            },
            fontFamily: {
              display: ['"Instrument Serif"', 'serif'],
              body: ['"Instrument Serif"', 'serif'],
            },
            boxShadow: {
              glow: '0 30px 60px rgba(32, 19, 72, 0.4)',
            },
          },
        },
      };
    </script>
    <script src="https://cdn.tailwindcss.com"></script>

    <style>
      :root {
        color-scheme: dark;
        --button-gradient: linear-gradient(135deg, #1f6f4d, #4fb272);
        --button-text-color: #f4fff6;
      }
      body {
        position: relative;
        margin: 0;
        min-height: 100vh;
        font-family: "Instrument Serif", serif;
        text-align: center;
        color: #f9f5ff;
        background:
          radial-gradient(120% 120% at 16% 20%, rgba(244, 247, 121, 0.18) 0%, transparent 56%),
          radial-gradient(130% 110% at 84% 12%, rgba(94, 74, 227, 0.28) 0%, transparent 62%),
          radial-gradient(120% 120% at 82% 82%, rgba(141, 225, 173, 0.24) 0%, transparent 68%),
          linear-gradient(135deg, #161629 0%, #241b4b 48%, #0f3b2e 100%);
        overflow-x: hidden;
      }
      body::before {
        content: "";
        position: fixed;
        inset: 0;
        pointer-events: none;
        background: linear-gradient(135deg, rgba(192, 159, 228, 0.16), rgba(22, 22, 41, 0.62));
        opacity: 0.85;
        mix-blend-mode: screen;
        z-index: -2;
      }
      .aura-shape {
        position: absolute;
        border-radius: 48px;
        filter: drop-shadow(0 30px 60px rgba(17, 17, 31, 0.36));
        z-index: -1;
      }
      .aura-shape--1 {
        top: -96px;
        left: -56px;
        width: 280px;
        height: 320px;
        background: linear-gradient(135deg, rgba(94, 74, 227, 0.82), rgba(192, 159, 228, 0.55));
      }
      .aura-shape--2 {
        top: 180px;
        right: 8%;
        width: 220px;
        height: 220px;
        border-radius: 50%;
        border: 6px solid rgba(244, 247, 121, 0.55);
        background: transparent;
      }
      .aura-shape--3 {
        bottom: -140px;
        left: 12%;
        width: 190px;
        height: 320px;
        background: linear-gradient(180deg, rgba(15, 59, 46, 0.8), rgba(141, 225, 173, 0.45));
        transform: rotate(-12deg);
      }
      .aura-shape--4 {
        bottom: -170px;
        right: -96px;
        width: 360px;
        height: 280px;
        background: linear-gradient(135deg, rgba(140, 47, 57, 0.78), rgba(94, 74, 227, 0.5));
        transform: rotate(18deg);
        border-radius: 60px;
      }
      canvas {
        display: block;
        margin: 0 auto;
        border-radius: 32px;
        border: 2px solid rgba(255, 255, 255, 0.18);
        background: #1c1b32;
      }
      #preview {
        display: block;
      }
      #score-plot {
        display: block;
        border-radius: 28px;
        border: 1px solid rgba(249, 245, 255, 0.16);
        background: linear-gradient(135deg, rgba(12, 59, 46, 0.18), rgba(22, 22, 41, 0.35));
        backdrop-filter: blur(6px);
      }
      #network-viz {
        border-radius: 32px;
        border: 1px solid rgba(255, 255, 255, 0.22);
        background: rgba(12, 59, 46, 0.12);
      }
      #network-viz svg {
        width: 100%;
        height: 100%;
        border-radius: 30px;
      }
      #network-viz text {
        font-size: 10px;
        fill: rgba(249, 245, 255, 0.82);
        pointer-events: none;
      }
      #diagnostics {
        border-radius: 28px;
        border: 1px solid rgba(255, 255, 255, 0.18);
        background: rgba(12, 59, 46, 0.12);
        box-shadow: inset 0 0 0 1px rgba(249, 245, 255, 0.05);
        overflow-y: auto;
        font-family: "Instrument Serif", serif;
      }
      .glass-panel {
        border-radius: 28px;
        border: 1px solid rgba(255, 255, 255, 0.18);
        background: linear-gradient(135deg, rgba(249, 245, 255, 0.18), rgba(94, 74, 227, 0.08));
        box-shadow: 0 20px 45px rgba(10, 10, 26, 0.35);
      }
      .noscript-alert {
        background: linear-gradient(135deg, rgba(140, 47, 57, 0.24), rgba(249, 245, 255, 0.12));
        border-color: rgba(140, 47, 57, 0.45);
        color: #8c2f39;
        text-shadow: 0 1px 12px rgba(249, 245, 255, 0.35);
      }
      .icon-btn {
        position: relative;
        display: inline-flex;
        align-items: center;
        justify-content: center;
        width: 62px;
        height: 62px;
        border-radius: 22px;
        border: none;
        background: var(--button-gradient);
        color: var(--button-text-color);
        font-size: 26px;
        font-weight: 600;
        letter-spacing: 0.04em;
        box-shadow: 0 14px 30px rgba(17, 17, 31, 0.35), inset 0 2px 0 rgba(255, 255, 255, 0.6);
        cursor: pointer;
        transition: transform 0.18s ease, box-shadow 0.2s ease;
      }
      .icon-btn::before {
        content: "";
        position: absolute;
        inset: 4px;
        border-radius: 18px;
        background: linear-gradient(145deg, rgba(255, 255, 255, 0.52), rgba(255, 255, 255, 0));
        opacity: 0.85;
        pointer-events: none;
      }
      .icon-btn:hover {
        transform: translateY(-2px);
        box-shadow: 0 18px 36px rgba(17, 17, 31, 0.38);
      }
      .icon-btn:active {
        transform: translateY(1px) scale(0.97);
        box-shadow: 0 8px 18px rgba(17, 17, 31, 0.4) inset;
      }
      #model-history-slider {
        width: 100%;
        height: 6px;
        margin-top: 4px;
        border-radius: 999px;
        background: linear-gradient(90deg, rgba(94, 74, 227, 0.35), rgba(141, 225, 173, 0.55));
        box-shadow: inset 0 1px 0 rgba(249, 245, 255, 0.25);
        outline: none;
        cursor: pointer;
        -webkit-appearance: none;
        appearance: none;
        transition: box-shadow 0.2s ease, opacity 0.2s ease;
      }
      #model-history-slider:focus-visible {
        box-shadow: 0 0 0 3px rgba(94, 74, 227, 0.35);
      }
      #model-history-slider:disabled {
        cursor: not-allowed;
        opacity: 0.35;
      }
      #model-history-slider::-webkit-slider-runnable-track {
        height: 6px;
        border-radius: 999px;
        background: transparent;
      }
      #model-history-slider::-webkit-slider-thumb {
        -webkit-appearance: none;
        appearance: none;
        width: 18px;
        height: 18px;
        margin-top: -6px;
        border-radius: 50%;
        border: 2px solid rgba(94, 74, 227, 0.75);
        background: #f9f5ff;
        box-shadow: 0 4px 12px rgba(15, 15, 36, 0.35);
        transition: transform 0.2s ease;
      }
      #model-history-slider::-webkit-slider-thumb:hover {
        transform: scale(1.06);
      }
      #model-history-slider::-moz-range-track {
        height: 6px;
        border-radius: 999px;
        background: transparent;
      }
      #model-history-slider::-moz-range-thumb {
        width: 18px;
        height: 18px;
        border-radius: 50%;
        border: 2px solid rgba(94, 74, 227, 0.75);
        background: #f9f5ff;
        box-shadow: 0 4px 12px rgba(15, 15, 36, 0.35);
        transition: transform 0.2s ease;
      }
      #model-history-slider::-moz-range-thumb:hover {
        transform: scale(1.06);
      }
      .icon-btn--violet,
      .icon-btn--emerald {
        background: var(--button-gradient);
        color: var(--button-text-color);
      }
      .icon-btn--wide {
        width: auto;
        min-width: 150px;
        padding: 0 1.8rem;
        font-size: 18px;
      }
      .control-toggle {
        display: inline-flex;
        align-items: center;
        gap: 0.65rem;
        padding: 0.55rem 1.1rem;
        border-radius: 9999px;
        border: 1px solid rgba(249, 245, 255, 0.18);
        background: rgba(12, 59, 46, 0.12);
        box-shadow: inset 0 0 0 1px rgba(249, 245, 255, 0.05);
        font-size: 13px;
        letter-spacing: 0.08em;
        color: rgba(249, 245, 255, 0.72);
        cursor: pointer;
        user-select: none;
        transition: background 0.2s ease, border-color 0.2s ease, box-shadow 0.2s ease, color 0.2s ease;
      }
      .control-toggle:hover {
        border-color: rgba(192, 159, 228, 0.45);
        background: rgba(94, 74, 227, 0.16);
      }
      .control-toggle[data-active="true"] {
        background: rgba(94, 74, 227, 0.2);
        border-color: rgba(192, 159, 228, 0.55);
        box-shadow: 0 18px 36px rgba(17, 17, 31, 0.34);
        color: rgba(249, 245, 255, 0.88);
      }
      .control-checkbox {
        width: 18px;
        height: 18px;
        flex-shrink: 0;
        accent-color: #5e4ae3;
        border-radius: 6px;
        border: 1px solid rgba(192, 159, 228, 0.45);
        background: rgba(249, 245, 255, 0.06);
        box-shadow: inset 0 1px 2px rgba(15, 19, 35, 0.4);
        cursor: pointer;
      }
      .control-checkbox:focus-visible {
        outline: 2px solid rgba(244, 247, 121, 0.65);
        outline-offset: 2px;
      }
      .control-toggle__text {
        font-family: "Instrument Serif", serif;
        font-size: 13px;
        letter-spacing: 0.08em;
      }
      select,
      input[type='range'] {
        font-family: "Instrument Serif", serif;
      }
      select {
        background: rgba(249, 245, 255, 0.14);
        border: 1px solid rgba(255, 255, 255, 0.24);
        border-radius: 18px;
        color: #f9f5ff;
        padding: 0.6rem 1rem;
      }
      select:focus {
        outline: none;
        border-color: rgba(244, 247, 121, 0.7);
        box-shadow: 0 0 0 3px rgba(244, 247, 121, 0.25);
      }
      input[type='range'] {
        width: 240px;
        accent-color: #f4f779;
      }
      canvas:focus {
        outline: none;
      }
      @media (min-width: 768px) {
        #canvas,
        #preview {
          margin-left: 0;
          margin-right: 0;
        }
      }
      @media (max-width: 768px) {
        canvas {
          width: min(88vw, 320px);
          height: auto;
        }
        .icon-btn {
          width: 56px;
          height: 56px;
          font-size: 22px;
        }
        .icon-btn--wide {
          min-width: 140px;
          padding: 0 1.5rem;
        }
      }
      /* No external runtimes required; pure JS renderer */
    </style>
  </head>
  <body class="relative min-h-screen overflow-x-hidden font-body antialiased text-shell">
    <div class="aura-shape aura-shape--1"></div>
    <div class="aura-shape aura-shape--2"></div>
    <div class="aura-shape aura-shape--3"></div>
    <div class="aura-shape aura-shape--4"></div>
    <main class="relative z-10 flex flex-col items-center px-6 py-12 md:py-16 gap-12">
      <header class="max-w-3xl text-center">
        <p class="text-xs uppercase tracking-[0.45em] text-plum/70">AUTO ARCADE</p>
        <h1 class="mt-5 text-4xl md:text-6xl font-display text-citron drop-shadow-[0_18px_40px_rgba(94,74,227,0.35)]">
          Tetris Reinforcement Learning Lab
        </h1>
      </header>
      <noscript>
        <div class="glass-panel noscript-alert px-6 py-4 text-base rounded-3xl">
          JavaScript is disabled. Enable it to play.
        </div>
      </noscript>
      <div class="game relative flex w-full max-w-5xl flex-col items-center gap-10">
        <div class="flex w-full max-w-5xl flex-col items-center gap-4 md:flex-row md:items-start md:justify-center md:gap-6">
          <canvas id="canvas" width="300" height="600" tabindex="0" class="shadow-glow"></canvas>
          <div class="flex w-full max-w-sm flex-col items-center gap-6 md:w-auto md:items-start md:gap-8">
            <div class="flex flex-col items-center gap-3 md:items-start">
              <canvas id="preview" width="140" height="140" class="h-[140px] w-[140px]"></canvas>
            </div>
            <div class="flex flex-col items-center gap-2 md:items-start md:text-left">
              <div id="level" class="text-xs uppercase tracking-[0.45em] text-plum/70">Level: 0</div>
              <div
                id="score"
                class="text-4xl font-display text-citron drop-shadow-[0_14px_35px_rgba(244,247,121,0.35)]"
              >
                Score: 0
              </div>
            </div>
          </div>
        </div>
      </div>
      <section class="flex w-full max-w-3xl flex-col items-center gap-5">
        <div class="controls flex flex-wrap items-center justify-center gap-4">
          <button id="toggle" class="icon-btn" title="Play/Pause" aria-label="Play/Pause">▶</button>
          <button id="reset" class="icon-btn icon-btn--emerald" title="Reset" aria-label="Reset">⟲</button>
        </div>
        <div class="controls flex flex-wrap items-center justify-center gap-4">
          <button
            id="train"
            class="icon-btn icon-btn--violet"
            title="Start/Stop Training"
            aria-label="Start/Stop Training"
          >
            AI
          </button>
          <button
            id="train-reset"
            class="icon-btn icon-btn--emerald"
            title="Reset Training"
            aria-label="Reset Training"
          >
            ♻️
          </button>
        </div>
        <div class="controls flex flex-wrap items-center justify-center gap-4">
          <label for="model-select" class="text-xs uppercase tracking-[0.35em] text-plum/70">Model:</label>
          <select id="model-select" class="bg-transparent text-base font-display">
            <option value="linear" selected>Linear (ES)</option>
            <option value="mlp">MLP (tf.js)</option>
          </select>
          <label
            id="render-toggle-label"
            class="control-toggle"
            title="Show the training board and preview during evolution (slower)"
            data-active="false"
          >
            <input
              id="render-toggle"
              type="checkbox"
              class="control-checkbox"
              aria-label="Show training (slow)"
            />
            <span class="control-toggle__text">Show training (slow)</span>
          </label>
        </div>
        <div class="controls flex flex-wrap items-center justify-center gap-4">
          <button
            id="download-weights"
            class="icon-btn icon-btn--wide"
            title="Download current model weights"
            aria-label="Download current model weights"
          >
            Save Weights
          </button>
          <button
            id="upload-weights-button"
            class="icon-btn icon-btn--violet icon-btn--wide"
            title="Upload weights from a saved file"
            aria-label="Upload model weights"
          >
            Load Weights
          </button>
          <input id="upload-weights" type="file" accept=".txt,.json,text/plain" class="hidden" />
        </div>
        <div
          id="mlp-config"
          class="glass-panel hidden w-full max-w-3xl flex flex-col items-center gap-4 px-4 py-4 text-sm text-plum/70"
        >
          <p class="text-xs uppercase tracking-[0.35em] text-plum/60">MLP Architecture Controls</p>
          <p class="max-w-xl text-center text-[13px] text-plum/60">
            Adjust the multi-layer perceptron policy before or during training. Choose how many hidden layers to use and how many
            neurons should live in each layer; the model and visualisation update instantly.
          </p>
          <div class="flex flex-wrap items-center justify-center gap-3">
            <label for="mlp-hidden-count" class="text-xs uppercase tracking-[0.35em] text-plum/70">Hidden Layers</label>
            <select id="mlp-hidden-count" class="bg-transparent text-base font-display">
              <option value="1">1</option>
              <option value="2">2</option>
              <option value="3">3</option>
            </select>
          </div>
          <div id="mlp-layer-controls" class="flex flex-wrap items-center justify-center gap-4"></div>
        </div>
        <div class="controls flex flex-wrap items-center justify-center gap-4">
          <label for="speed" id="speed-label" class="text-xs uppercase tracking-[0.35em] text-plum/70">
            Speed: <span id="speed-display" class="text-citron">1x</span>
          </label>
          <input id="speed" type="range" min="1" max="50" value="1" class="w-60 md:w-72 accent-citron" />
        </div>
        <div class="mt-10 flex w-full flex-col items-center gap-4">
          <span class="text-sm uppercase tracking-[0.45em] text-plum/70 md:text-base">Training Progress</span>
          <canvas
            id="score-plot"
            width="520"
            height="240"
            class="h-[240px] w-full max-w-[520px]"
          ></canvas>
        </div>
      </section>
      <section class="mt-6 w-full max-w-5xl space-y-6">
        <div id="train-status" class="text-center text-xs uppercase tracking-[0.45em] text-mint/70"></div>
        <div
          id="model-architecture"
          class="text-center text-sm uppercase tracking-[0.3em] text-plum/60"
          aria-live="polite"
        ></div>
        <div id="network-viz" aria-label="Network weight visualization" class="glass-panel mx-auto h-[260px] w-full overflow-hidden p-6"></div>
        <div class="mx-auto mt-4 w-full max-w-5xl space-y-2">
          <div class="flex items-center justify-between text-xs uppercase tracking-[0.35em] text-plum/70">
            <span>Model history</span>
            <span id="model-history-label" class="text-mint/80" aria-live="polite">Live (current training)</span>
          </div>
          <input
            id="model-history-slider"
            type="range"
            min="0"
            max="0"
            value="0"
            step="1"
            class="w-full"
            aria-label="Scrub through saved best models by generation"
            disabled
          />
          <div id="model-history-meta" class="text-xs text-plum/70">
            Best-of-generation snapshots will appear as training progresses.
          </div>
        </div>
        <div
          id="diagnostics"
          aria-live="polite"
          class="glass-panel mx-auto h-[240px] w-full max-w-5xl overflow-y-auto p-6 text-left text-sm leading-relaxed text-shell/80"
        ></div>
      </section>
      <section class="w-full max-w-5xl">
        <div class="glass-panel mx-auto mt-8 w-full space-y-6 rounded-3xl px-6 py-8 text-left">
          <div>
            <span class="text-xs uppercase tracking-[0.45em] text-plum/70">Feature Engineering</span>
            <h2 class="mt-2 text-2xl font-display text-citron">Model Inputs Explained</h2>
            <p class="mt-3 text-sm leading-relaxed text-plum/80">
              Each candidate placement is simulated and summarized by handcrafted features before being scored by the linear or
              MLP policy. These descriptors capture board safety, line clears, and surface texture so the agent can balance
              clearing lines with maintaining a stable stack.
            </p>
          </div>
          <dl class="grid grid-cols-1 gap-4 sm:grid-cols-2">
            <div>
              <dt class="font-semibold text-shell">Lines</dt>
              <dd class="text-sm text-plum/80">Normalized count of cleared lines after the drop (lines ÷ 4).</dd>
            </div>
            <div>
              <dt class="font-semibold text-shell">Lines²</dt>
              <dd class="text-sm text-plum/80">Square of cleared lines scaled by 16, rewarding multi-line clears.</dd>
            </div>
            <div>
              <dt class="font-semibold text-shell">Single Clear</dt>
              <dd class="text-sm text-plum/80">Indicator that exactly one row was removed by the placement.</dd>
            </div>
            <div>
              <dt class="font-semibold text-shell">Double Clear</dt>
              <dd class="text-sm text-plum/80">Indicator for clearing exactly two lines at once.</dd>
            </div>
            <div>
              <dt class="font-semibold text-shell">Triple Clear</dt>
              <dd class="text-sm text-plum/80">Indicator for clearing exactly three simultaneous lines.</dd>
            </div>
            <div>
              <dt class="font-semibold text-shell">Tetris</dt>
              <dd class="text-sm text-plum/80">Indicator capturing a four-line clear produced by the move.</dd>
            </div>
            <div>
              <dt class="font-semibold text-shell">Holes</dt>
              <dd class="text-sm text-plum/80">Fraction of empty cells trapped beneath blocks within each column.</dd>
            </div>
            <div>
              <dt class="font-semibold text-shell">Bumpiness</dt>
              <dd class="text-sm text-plum/80">Normalized sum of height differences between adjacent columns.</dd>
            </div>
            <div>
              <dt class="font-semibold text-shell">Max Height</dt>
              <dd class="text-sm text-plum/80">Tallest column height scaled by the board height.</dd>
            </div>
            <div>
              <dt class="font-semibold text-shell">Well Sum</dt>
              <dd class="text-sm text-plum/80">Total depth of wells (columns lower than both neighbors) normalized by board area.</dd>
            </div>
            <div>
              <dt class="font-semibold text-shell">Edge Wells</dt>
              <dd class="text-sm text-plum/80">Deepest left or right edge indentation relative to its lone neighbor.</dd>
            </div>
            <div>
              <dt class="font-semibold text-shell">Tetris Well</dt>
              <dd class="text-sm text-plum/80">Depth of the single deepest well when it is unique, scaled by board height.</dd>
            </div>
            <div>
              <dt class="font-semibold text-shell">Contact</dt>
              <dd class="text-sm text-plum/80">Normalized surface area where blocks touch neighbors or the floor.</dd>
            </div>
            <div>
              <dt class="font-semibold text-shell">Row Transitions</dt>
              <dd class="text-sm text-plum/80">Horizontal filled-to-empty transitions counted across each row.</dd>
            </div>
            <div>
              <dt class="font-semibold text-shell">Col Transitions</dt>
              <dd class="text-sm text-plum/80">Vertical filled-to-empty transitions counted down each column.</dd>
            </div>
            <div>
              <dt class="font-semibold text-shell">Aggregate Height</dt>
              <dd class="text-sm text-plum/80">Sum of all column heights normalized by the playable area.</dd>
            </div>
          </dl>
        </div>
      </section>
    </main>
    <script>
      // --- Minimal Tetris in plain JavaScript (no PyScript) ---
      (function () {
        const canvas = document.getElementById('canvas');
        const preview = document.getElementById('preview');
        const diag = document.getElementById('diagnostics');
        const MAX_LOG_LINES = 200;
        const trainStatus = document.getElementById('train-status');
        const architectureEl = document.getElementById('model-architecture');
        const networkVizEl = document.getElementById('network-viz');
        const historySlider = document.getElementById('model-history-slider');
        const historyLabel = document.getElementById('model-history-label');
        const historyMeta = document.getElementById('model-history-meta');
        const mlpConfigEl = document.getElementById('mlp-config');
        const mlpHiddenCountSel = document.getElementById('mlp-hidden-count');
        const mlpLayerControlsEl = document.getElementById('mlp-layer-controls');
        const scoreEl = document.getElementById('score');
        const levelEl = document.getElementById('level');
        const ctx = canvas.getContext('2d');
        const pctx = preview.getContext('2d');
        const WIDTH = 10;
        const HEIGHT = 20;
        const FULL_ROW_MASK = (1 << WIDTH) - 1;
        const DEFAULT_CELL = 30;
        const DEFAULT_PREVIEW_CELL = 28; // slightly smaller cell for preview
        const MIN_CELL_SIZE = 12;
        const SCALE_STEPS = [42, 40, 38, 36, 34, 32, 30, 28, 26, 24, 22, 20, 18, 16, 14, 12];
        const MAX_BOARD_WIDTH = SCALE_STEPS[0] * WIDTH;
        let CELL = DEFAULT_CELL;
        let PREV_CELL = DEFAULT_PREVIEW_CELL;
        const BOARD_BG = '#1b1839';
        const GRID_LINE = 'rgba(255, 255, 255, 0.08)';
        const PREVIEW_STROKE = 'rgba(249, 245, 255, 0.6)';
        // Performance tuning caps
        const MAX_AI_STEPS_PER_FRAME = 64;
        const speedSlider = document.getElementById('speed');
        const speedDisplay = document.getElementById('speed-display');
        let speedMult = 1;
        if (speedSlider) {
          speedSlider.addEventListener('input', () => {
            speedMult = Number(speedSlider.value);
            if (speedDisplay) speedDisplay.textContent = `${speedMult}x`;
            if (state.running) {
              clearTimeout(state.raf);
              scheduleNext();
            }
          });
        }

        const computeEffectiveBoardWidth = () => {
          if (!canvas) return DEFAULT_CELL * WIDTH;
          const parent = canvas.parentElement;
          const viewportWidth = Math.max(
            0,
            Math.min(window.innerWidth || 0, document.documentElement ? document.documentElement.clientWidth : 0),
          );
          let effectiveWidth = parent && parent.clientWidth ? parent.clientWidth : 0;
          if (viewportWidth > 0) {
            effectiveWidth = effectiveWidth > 0 ? Math.min(effectiveWidth, viewportWidth) : viewportWidth;
          }
          if (!effectiveWidth || !Number.isFinite(effectiveWidth)) {
            return DEFAULT_CELL * WIDTH;
          }
          return Math.max(MIN_CELL_SIZE * WIDTH, Math.min(MAX_BOARD_WIDTH, effectiveWidth));
        };

        const snapCellSize = (rawCell) => {
          if (!Number.isFinite(rawCell) || rawCell <= 0) {
            return CELL;
          }
          for (const step of SCALE_STEPS) {
            if (rawCell >= step) {
              return step;
            }
          }
          const fallback = Math.max(MIN_CELL_SIZE, Math.floor(rawCell));
          return fallback > 0 ? fallback : MIN_CELL_SIZE;
        };

        const applyCanvasScale = () => {
          if (!canvas || !preview) {
            return false;
          }
          const effectiveWidth = computeEffectiveBoardWidth();
          const rawCell = Math.max(MIN_CELL_SIZE, Math.floor(effectiveWidth / WIDTH));
          const nextCell = snapCellSize(rawCell);
          if (!Number.isFinite(nextCell) || nextCell <= 0) {
            return false;
          }
          const boardChanged = nextCell !== CELL;
          CELL = nextCell;
          PREV_CELL = Math.max(MIN_CELL_SIZE - 2, Math.round(CELL * 0.9));
          const boardWidth = CELL * WIDTH;
          const boardHeight = CELL * HEIGHT;
          if (canvas.width !== boardWidth) {
            canvas.width = boardWidth;
          }
          if (canvas.height !== boardHeight) {
            canvas.height = boardHeight;
          }
          canvas.style.width = `${boardWidth}px`;
          canvas.style.height = `${boardHeight}px`;

          const previewExtent = PREV_CELL * 4 + Math.max(PREV_CELL, 24);
          if (preview.width !== previewExtent) {
            preview.width = previewExtent;
          }
          if (preview.height !== previewExtent) {
            preview.height = previewExtent;
          }
          preview.style.width = `${previewExtent}px`;
          preview.style.height = `${previewExtent}px`;

          return boardChanged;
        };

        const log = (t) => {
          if (!diag) return;
          const d = document.createElement('div');
          const now = new Date().toLocaleTimeString();
          d.textContent = `[${now}] ${t}`;
          diag.prepend(d);
          // Trim log to avoid unbounded DOM growth
          while (diag.childElementCount > MAX_LOG_LINES) {
            diag.removeChild(diag.lastChild);
          }
        };

        const trainingProfiler = createTrainingProfiler();
        window.__trainingProfiler = trainingProfiler;

        function createTrainingProfiler() {
          const stats = new Map();
          const stack = [];
          let enabled = false;
          const now =
            typeof performance !== 'undefined' && typeof performance.now === 'function'
              ? () => performance.now()
              : () => Date.now();

          function start(name) {
            if (!enabled) return null;
            const token = { name, start: now(), children: 0 };
            stack.push(token);
            return token;
          }

          function stop(token) {
            if (!enabled || !token) return 0;
            const end = now();
            const last = stack.pop();
            if (!last || last !== token) {
              stack.length = 0;
              if (typeof console !== 'undefined' && typeof console.warn === 'function') {
                console.warn('Training profiler stack out of sync', token && token.name);
              }
              return 0;
            }
            const elapsed = end - token.start;
            const child = token.children || 0;
            const exclusive = Math.max(0, elapsed - child);
            let stat = stats.get(token.name);
            if (!stat) {
              stat = { count: 0, total: 0, self: 0, min: Infinity, max: 0 };
              stats.set(token.name, stat);
            }
            stat.count += 1;
            stat.total += elapsed;
            stat.self += exclusive;
            if (elapsed < stat.min) stat.min = elapsed;
            if (elapsed > stat.max) stat.max = elapsed;
            if (stack.length) {
              const parent = stack[stack.length - 1];
              parent.children = (parent.children || 0) + elapsed;
            }
            return elapsed;
          }

          function section(name, fn) {
            if (!enabled) return fn();
            const token = start(name);
            try {
              return fn();
            } finally {
              stop(token);
            }
          }

          function summary(options = {}) {
            const sortBy = options.sortBy || 'total';
            const descending = options.descending !== false;
            const limit = typeof options.limit === 'number' ? options.limit : null;
            const rows = [];
            for (const [name, stat] of stats.entries()) {
              const count = stat.count || 0;
              const total = stat.total || 0;
              const selfTime = stat.self || 0;
              const avg = count ? total / count : 0;
              const selfAvg = count ? selfTime / count : 0;
              rows.push({
                name,
                count,
                total,
                self: selfTime,
                average: avg,
                self_average: selfAvg,
                min: stat.min === Infinity ? 0 : stat.min,
                max: stat.max || 0,
              });
            }
            const keyMap = {
              total: (row) => row.total,
              self: (row) => row.self,
              count: (row) => row.count,
              average: (row) => row.average,
              self_average: (row) => row.self_average,
              max: (row) => row.max,
              min: (row) => row.min,
            };
            const keyFn = keyMap[sortBy] || keyMap.total;
            rows.sort((a, b) => {
              const va = keyFn(a);
              const vb = keyFn(b);
              if (va === vb) {
                return a.name.localeCompare(b.name);
              }
              return descending ? vb - va : va - vb;
            });
            return limit !== null && limit >= 0 ? rows.slice(0, limit) : rows;
          }

          function reset() {
            stats.clear();
            stack.length = 0;
          }

          function enable() {
            enabled = true;
          }

          function disable() {
            enabled = false;
            stack.length = 0;
          }

          return {
            enable,
            disable,
            reset,
            summary,
            section,
            start,
            stop,
            get enabled() {
              return enabled;
            },
          };
        }

        function logTrainingProfileSummary(limit = 6) {
          const summary = trainingProfiler.summary({ sortBy: 'total', descending: true, limit });
          const trainState = typeof window !== 'undefined' && window.__train ? window.__train : null;
          if (trainState) {
            trainState.performanceSummary = summary;
          }
          if (!summary.length) {
            log('[Perf] No training performance samples recorded.');
            return summary;
          }
          const parts = summary.map((row) =>
            `${row.name}: total=${row.total.toFixed(2)}ms self=${row.self.toFixed(2)}ms avg=${row.average.toFixed(2)}ms count=${row.count}`,
          );
          log(`[Perf] Hot sections — ${parts.join(' | ')}`);
          if (typeof console !== 'undefined') {
            if (typeof console.table === 'function') {
              const tableRows = summary.map((row) => ({
                Section: row.name,
                Count: row.count,
                'Total (ms)': Number(row.total.toFixed(2)),
                'Self (ms)': Number(row.self.toFixed(2)),
                'Avg (ms)': Number(row.average.toFixed(2)),
                'Self Avg (ms)': Number(row.self_average.toFixed(2)),
                'Min (ms)': Number(row.min.toFixed(2)),
                'Max (ms)': Number(row.max.toFixed(2)),
              }));
              console.table(tableRows);
            } else if (typeof console.log === 'function') {
              console.log('Training performance summary', summary);
            }
          }
          return summary;
        }

        window.logTrainingProfileSummary = logTrainingProfileSummary;

        const Shapes = {
          I: [[0,0],[0,1],[0,2],[0,3]],
          O: [[0,0],[0,1],[1,0],[1,1]],
          T: [[0,0],[0,1],[0,2],[1,1]],
          S: [[0,1],[0,2],[1,0],[1,1]],
          Z: [[0,0],[0,1],[1,1],[1,2]],
          J: [[0,0],[1,0],[1,1],[1,2]],
          L: [[0,2],[1,0],[1,1],[1,2]],
        };

        const rotate = (state) => {
          const rot = state.map(([r,c]) => [c, -r]);
          let minR = Math.min(...rot.map(([r]) => r));
          let minC = Math.min(...rot.map(([,c]) => c));
          return rot.map(([r,c]) => [r - minR, c - minC]);
        };

        const genRotations = (s) => {
          const r = [s];
          for (let i=0;i<3;i++) r.push(s = rotate(s));
          return r;
        };

        const SHAPES = {};
        for (const k of Object.keys(Shapes)) SHAPES[k] = genRotations(Shapes[k]);

        const emptyGrid = () => Array.from({length: HEIGHT}, () => Array(WIDTH).fill(0));

        // Level speed table roughly matching classic NES Tetris up to level 9
        const LEVEL_FRAMES = {
          0:48,1:43,2:38,3:33,4:28,5:23,6:18,7:13,8:8,9:6
        };
        const gravityForLevel = (lvl) => {
          if (lvl >= 10) return 0;
          const frames = LEVEL_FRAMES[lvl] ?? LEVEL_FRAMES[9];
          return (frames/60)*1000; // convert frames to ms
        };

        class Piece {
          constructor(shape){ this.shape = shape; this.rot = 0; this.row = 0; this.col = Math.floor(WIDTH/2) - 2; }
          blocks(){ const s = SHAPES[this.shape][this.rot]; return s.map(([dr,dc]) => [this.row+dr, this.col+dc]); }
          move(dx,dy){ this.col += dx; this.row += dy; }
          rotate(dir=1){ const states = SHAPES[this.shape]; this.rot = (this.rot + (dir>=0?1:states.length-1)) % states.length; }
        }

        const canMove = (grid, piece, dx, dy) => {
          for(const [r,c] of piece.blocks()){
            const nr = r + dy, nc = c + dx;
            if (nr < 0 || nr >= HEIGHT || nc < 0 || nc >= WIDTH) return false;
            if (grid[nr][nc] !== 0) return false;
          }
          return true;
        };

        const lock = (grid, piece) => { for(const [r,c] of piece.blocks()) grid[r][c] = piece.shape; };

        const clearRows = (grid) => {
          let remaining = grid.filter(row => row.some(v => v===0));
          const cleared = HEIGHT - remaining.length;
          while(remaining.length < HEIGHT) remaining.unshift(Array(WIDTH).fill(0));
          for(let r=0;r<HEIGHT;r++) grid[r]=remaining[r];
          return cleared;
        };

        const SHAPE_COLORS = {
          I: '#4cc9f0',
          O: '#f2e963',
          T: '#7a5bff',
          S: '#7ae48b',
          Z: '#ff6f76',
          J: '#4a6cff',
          L: '#ff9f66',
        };

        const hexToRgb = (hex) => {
          if (!hex) return null;
          const normalized = hex.replace('#', '');
          const expand = normalized.length === 3
            ? normalized.split('').map((c) => c + c).join('')
            : normalized;
          if (expand.length !== 6) return null;
          const r = parseInt(expand.slice(0, 2), 16);
          const g = parseInt(expand.slice(2, 4), 16);
          const b = parseInt(expand.slice(4, 6), 16);
          if ([r, g, b].some((v) => Number.isNaN(v))) return null;
          return [r, g, b];
        };

        const rgbToHex = (rgb) => {
          if (!rgb) return null;
          return (
            '#'
            + rgb
                .map((v) => {
                  const clamped = Math.max(0, Math.min(255, Math.round(v)));
                  return clamped.toString(16).padStart(2, '0');
                })
                .join('')
          );
        };

        const mixColor = (hex, mixHex, weight = 0.5) => {
          const base = hexToRgb(hex);
          const mix = hexToRgb(mixHex);
          if (!base || !mix) return hex;
          const w = Math.max(0, Math.min(1, weight));
          const blended = base.map((v, idx) => v * (1 - w) + mix[idx] * w);
          return rgbToHex(blended) || hex;
        };

        const lightenHex = (hex, amount = 0.25) => mixColor(hex, '#ffffff', amount);
        const darkenHex = (hex, amount = 0.25) => mixColor(hex, '#000000', amount);

        const paintBlock = (context, color, x, y, size, options = {}) => {
          const { shadow = true, stroke = GRID_LINE } = options;
          const gradient = context.createLinearGradient(x, y, x + size, y + size);
          gradient.addColorStop(0, lightenHex(color, 0.35));
          gradient.addColorStop(0.5, color);
          gradient.addColorStop(1, darkenHex(color, 0.2));
          context.save();
          context.fillStyle = gradient;
          if (shadow) {
            context.shadowColor = lightenHex(color, 0.35);
            context.shadowBlur = 8;
          }
          context.fillRect(x, y, size, size);
          if (shadow) {
            context.shadowBlur = 0;
          }
          context.strokeStyle = stroke;
          context.strokeRect(x, y, size, size);
          context.restore();
        };

        function draw(grid, active){
          try {
            if(window.__train && window.__train.enabled && window.__train.visualizeBoard === false){
              return; // skip board rendering in training fast mode
            }
          } catch(_) {}
          ctx.fillStyle = BOARD_BG;
          ctx.fillRect(0,0,WIDTH*CELL,HEIGHT*CELL);
          ctx.lineWidth = 1.2;
          // locked
          for(let r=0;r<HEIGHT;r++){
            for(let c=0;c<WIDTH;c++){
              const val = grid[r][c];
              const x = c*CELL;
              const y = r*CELL;
              if(val){
                const color = SHAPE_COLORS[val] || '#6c7dd9';
                paintBlock(ctx, color, x, y, CELL, { shadow: false });
              } else {
                ctx.strokeStyle = GRID_LINE;
                ctx.strokeRect(x, y, CELL, CELL);
              }
            }
          }
          // active
          if(active){
            const color = SHAPE_COLORS[active.shape] || '#6c7dd9';
            for(const [r,c] of active.blocks()){
              paintBlock(ctx, color, c*CELL, r*CELL, CELL, { shadow: true });
            }
          }
        }

        function drawNext(shape){
          try {
            if(window.__train && window.__train.enabled && window.__train.visualizeBoard === false){
              return; // skip preview rendering in training fast mode
            }
          } catch(_) {}
          const W = preview.width, H = preview.height;
          pctx.clearRect(0, 0, W, H);
          if(!shape) return;
          const state = SHAPES[shape][0];
          let minR=Infinity, minC=Infinity, maxR=-Infinity, maxC=-Infinity;
          for(const [r,c] of state){ minR=Math.min(minR,r); minC=Math.min(minC,c); maxR=Math.max(maxR,r); maxC=Math.max(maxC,c); }
          const w = (maxC-minC+1)*PREV_CELL; const h = (maxR-minR+1)*PREV_CELL;
          const offX = Math.floor((W - w)/2); const offY = Math.floor((H - h)/2);
          for(const [r,c] of state){
            const x = offX + (c-minC)*PREV_CELL;
            const y = offY + (r-minR)*PREV_CELL;
            const color = SHAPE_COLORS[shape] || '#6c7dd9';
            paintBlock(pctx, color, x, y, PREV_CELL, { shadow: false, stroke: PREVIEW_STROKE });
          }
        }

        // Legacy stub: line-clear tracking was only needed for shaped fitness
        function recordClear(){ /* no-op */ }

        function isHeadlessTrainingActive(){
          try {
            const tr = window.__train;
            return !!(tr && tr.enabled && tr.visualizeBoard === false);
          } catch (_) {
            return false;
          }
        }

        function updateScore(force){
          if(!force && isHeadlessTrainingActive()) return;
          if(scoreEl) scoreEl.textContent = `Score: ${state.score}`;
        }
        function updateLevel(force){
          if(!force && isHeadlessTrainingActive()) return;
          if(levelEl) levelEl.textContent = `Level: ${state.level}`;
        }

        const state = { grid: emptyGrid(), active: null, next: null, score: 0, level:0, pieces:0, running:false, paused:false, last:0, acc:0, gravity:gravityForLevel(0), raf:null, wdAcc:0, lastSig:'', renderEvery:1, renderCounter:0 };

        applyCanvasScale();
        draw(state.grid, state.active);
        drawNext(state.next);

        requestAnimationFrame(() => {
          if (applyCanvasScale()) {
            draw(state.grid, state.active);
            drawNext(state.next);
          }
        });

        const scheduleScaleUpdate = (() => {
          let rafId = null;
          return () => {
            if (rafId !== null) {
              cancelAnimationFrame(rafId);
            }
            rafId = requestAnimationFrame(() => {
              rafId = null;
              if (applyCanvasScale()) {
                draw(state.grid, state.active);
                drawNext(state.next);
              }
            });
          };
        })();

        window.addEventListener('resize', scheduleScaleUpdate, { passive: true });
        if (window.visualViewport && typeof window.visualViewport.addEventListener === 'function') {
          window.visualViewport.addEventListener('resize', scheduleScaleUpdate, { passive: true });
        }

        const shapes = Object.keys(SHAPES);
        function shuffle(arr){ for(let i=arr.length-1;i>0;i--){ const j=Math.floor(Math.random()*(i+1)); const t=arr[i]; arr[i]=arr[j]; arr[j]=t; } return arr; }
        let bag = [];
        const drawFromBag = () => { if(bag.length===0){ bag = shuffle(shapes.slice()); } return bag.pop(); };

        const spawn = () => { const s = state.next || drawFromBag(); state.active = new Piece(s); state.next = drawFromBag(); drawNext(state.next); updateScore(); updateLevel(); };

        // Robust game-over trigger used by outer loop/inputs.
        // Delegates to window.__onGameOver if available; otherwise, performs a minimal safe reset.
        function triggerGameOver(){
          try {
            if (typeof window.__onGameOver === 'function') {
              return window.__onGameOver();
            }
          } catch (_) { /* fall through to fallback */ }
          // Fallback: minimal reset so the loop can continue gracefully
          try {
            log('Game over (fallback). Resetting.');
          } catch(_) {}
          Object.assign(state, { grid: emptyGrid(), active: null, next: null, score: 0, level: 0, pieces: 0 });
          state.gravity = gravityForLevel(0);
          updateLevel();
          updateScore();
          spawn();
        }

        const scheduleNext = () => {
          // Run the main loop at a steady ~60 FPS; speed multiplier is applied
          // inside the loop by scaling the effective delta time.
          let delay = 1000 / 60;
          try {
            const tr = window.__train;
            if (tr && tr.enabled && tr.visualizeBoard === false) {
              delay = 0;
            }
          } catch (_) {}
          state.raf = setTimeout(() => tick(performance.now()), delay);
        };

        function updateRenderDecimation(){
          // Default: draw every frame; this can be expanded later to skip frames
          state.renderEvery = 1;
          state.renderCounter = 0;
        }

        function tick(ts){
          try {
            if(!state.running){ return; }
            if(!state.last) state.last = ts;
            const dt = ts - state.last; state.last = ts;
            let effDt = dt * speedMult;
            try {
              const tr = window.__train;
              if(tr && tr.enabled && tr.visualizeBoard === false){
                effDt = dt;
              }
            } catch(_) {}
            // Watchdog: detect lack of progress for > 2s wall time and reset
            const curSig = state.active ? `${state.active.shape}:${state.active.rot}:${state.active.row}:${state.active.col}:${state.score}:${state.pieces}` : `none:${state.score}:${state.pieces}`;
            if(curSig === state.lastSig){ state.wdAcc += dt; } else { state.wdAcc = 0; state.lastSig = curSig; }
            if(state.wdAcc > 2000 && !state.paused){ log('Watchdog: no progress for 2s -> game over'); triggerGameOver(); state.wdAcc = 0; }
            // Fallback: ensure there is always an active piece when running
            if(!state.paused && !state.active){
              spawn();
              if(!canMove(state.grid, state.active, 0, 0)) { log('Tick: spawned into block -> game over'); triggerGameOver(); return; }
            }
            if(!state.paused && state.active){
              // Global guard: if the active piece cannot exist at its current
              // position (e.g., spawn collision), trigger game over/reset.
              if(!canMove(state.grid, state.active, 0, 0)){
                log('Tick: spawn blocked -> game over');
                triggerGameOver();
                return;
              }
              if(window.__train && window.__train.enabled){
                window.__aiStep(effDt);
              } else {
                state.acc += effDt;
                while(state.acc >= state.gravity){
                  state.acc -= state.gravity;
                  if(canMove(state.grid, state.active, 0, 1)) state.active.move(0,1);
                  else {
                    lock(state.grid, state.active);
                    state.pieces++;
                    if(state.pieces % 20 === 0){
                      state.level++;
                      state.gravity = gravityForLevel(state.level);
                      updateLevel();
                    }
                    const cleared = clearRows(state.grid);
                    if(cleared){ state.score += cleared*100*(cleared>1?cleared:1); updateScore(); recordClear(cleared); }
                    // Top-out guard after lock/clear in manual mode
                    if(state.grid[0].some(v => v !== 0)) { triggerGameOver(); }
                else {
                  spawn();
                      if(!canMove(state.grid, state.active, 0, 0)){ triggerGameOver(); }
                  }
                  }
                }
              }
            }
          } catch (e) {
            try { log(`Tick error: ${e && e.message ? e.message : e}`); } catch(_) {}
            try { triggerGameOver(); } catch(_) {}
          } finally {
            try {
              if(state.renderEvery <= 1){
                draw(state.grid, state.active);
              } else {
                if(state.renderCounter <= 0){
                  draw(state.grid, state.active);
                  state.renderCounter = state.renderEvery - 1;
                } else {
                  state.renderCounter -= 1;
                }
              }
            } catch(_) {}
            scheduleNext();
          }
        }

        function start(){ if(state.running){ log('Already running'); return; } canvas.focus(); state.grid = emptyGrid(); state.score=0; state.level=0; state.pieces=0; state.gravity=gravityForLevel(0); updateScore(); updateLevel(); state.last=0; state.acc=0; state.wdAcc=0; state.lastSig=''; state.running=true; state.paused=false; updateRenderDecimation(); spawn(); draw(state.grid, state.active); scheduleNext(); log('Game started'); renderControls(); }
        function pause(){ if(!state.running){ log('Pause ignored: not running'); return; } state.paused=true; log('Paused'); }
        function resume(){ if(!state.running){ log('Resume ignored: not running'); return; } state.paused=false; log('Resumed'); }
        function stop(){ if(!state.running){ log('Stop ignored: not running'); return; } state.running=false; state.paused=false; if(state.raf) clearTimeout(state.raf); state.raf=null; log('Game stopped'); renderControls(); }

        // Toggle + reset controls
        const toggleBtn = document.getElementById('toggle');
        const resetBtn = document.getElementById('reset');
        function renderControls(){
          if(!toggleBtn) return;
          const showPauseIcon = state.running && !state.paused;
          toggleBtn.textContent = showPauseIcon ? '⏸' : '▶';
          toggleBtn.classList.toggle('icon-btn--emerald', showPauseIcon);
        }
        function togglePlayPause(){ if(!state.running){ start(); } else if(state.paused){ resume(); } else { pause(); } renderControls(); }
        function resetGame(){ if(state.running){ stop(); } start(); }

        // keyboard
        const BLOCK_KEYS = new Set(['ArrowLeft','ArrowRight','ArrowUp','ArrowDown',' ','PageUp','PageDown','Home','End']);
        document.addEventListener('keydown', (e) => {
          if(!state.running) return;
          if (BLOCK_KEYS.has(e.key)) e.preventDefault();
          if(state.paused || !state.active || (window.__train && window.__train.enabled)) return;
          if(e.key==='ArrowLeft' && canMove(state.grid, state.active, -1, 0)) state.active.move(-1,0);
          else if(e.key==='ArrowRight' && canMove(state.grid, state.active, 1, 0)) state.active.move(1,0);
          else if(e.key==='ArrowUp'){ state.active.rotate(); if(!canMove(state.grid, state.active, 0, 0)) state.active.rotate(-1); }
          else if(e.key==='ArrowDown' && canMove(state.grid, state.active, 0, 1)) state.active.move(0,1);
          else if(e.key===' '){
            while(canMove(state.grid, state.active, 0, 1)) state.active.move(0,1);
            lock(state.grid, state.active);
            state.pieces++;
            if(state.pieces % 20 === 0){
              state.level++;
              state.gravity = gravityForLevel(state.level);
              updateLevel();
            }
            const cleared = clearRows(state.grid);
            if(cleared){ state.score += cleared*100*(cleared>1?cleared:1); updateScore(); recordClear(cleared);} 
            if(state.grid[0].some(v => v !== 0)) { triggerGameOver(); }
            else { spawn(); if(!canMove(state.grid, state.active, 0, 0)) triggerGameOver(); }
          }
          draw(state.grid, state.active);
        });

        // buttons
        toggleBtn.addEventListener('click', togglePlayPause);
        resetBtn.addEventListener('click', resetGame);

        log('Ready. Click Start to run.');
        renderControls();

        // ================= AI Training (placement-level with animation) =================
        // Expose minimal API on window to avoid invasive edits above
        (function(){
          // Features (scaled):
          const FEATURE_NAMES = [
            'Lines',
            'Lines²',
            'Single Clear',
            'Double Clear',
            'Triple Clear',
            'Tetris',
            'Holes',
            'Bumpiness',
            'Max Height',
            'Well Sum',
            'Edge Wells',
            'Tetris Well',
            'Contact',
            'Row Transitions',
            'Col Transitions',
            'Aggregate Height',
          ];
          const FEAT_DIM = FEATURE_NAMES.length;
          const AI_STEP_MS = 28; // ms between AI animation steps

          // MLP architecture (when selected)
          const DEFAULT_MLP_HIDDEN = [8];
          const MLP_MIN_HIDDEN_LAYERS = 1;
          const MLP_MAX_HIDDEN_LAYERS = 3;
          const MLP_MIN_UNITS = 1;
          const MLP_MAX_UNITS = 32;
          let mlpHiddenLayers = DEFAULT_MLP_HIDDEN.slice();
          let currentModelType = 'linear';

          function sanitizeHiddenUnits(value, idx, fallback){
            const fallbackSource = Number.isFinite(fallback)
              ? Math.round(fallback)
              : (DEFAULT_MLP_HIDDEN[Math.min(idx, DEFAULT_MLP_HIDDEN.length - 1)] ?? DEFAULT_MLP_HIDDEN[0] ?? 8);
            const n = Number(value);
            if(!Number.isFinite(n)){
              return Math.max(MLP_MIN_UNITS, Math.min(MLP_MAX_UNITS, fallbackSource));
            }
            const rounded = Math.round(n);
            return Math.max(MLP_MIN_UNITS, Math.min(MLP_MAX_UNITS, rounded));
          }

          function mlpParamDim(layers = mlpHiddenLayers){
            const count = Math.max(MLP_MIN_HIDDEN_LAYERS, Math.min(MLP_MAX_HIDDEN_LAYERS, layers.length || 0));
            let dim = 0;
            let prev = FEAT_DIM;
            for(let i = 0; i < count; i++){
              const size = sanitizeHiddenUnits(layers[i], i, mlpHiddenLayers[i]);
              dim += prev * size + size;
              prev = size;
            }
            dim += prev + 1; // output layer (1 unit + bias)
            return dim;
          }

          function currentMlpLayerSizes(){
            const count = Math.max(MLP_MIN_HIDDEN_LAYERS, Math.min(MLP_MAX_HIDDEN_LAYERS, mlpHiddenLayers.length || 0));
            const sizes = [];
            for(let i = 0; i < count; i++){
              sizes.push(sanitizeHiddenUnits(mlpHiddenLayers[i], i, mlpHiddenLayers[i]));
            }
            return [FEAT_DIM, ...sizes, 1];
          }

          // Numeric dtype for weight arrays
          const HAS_F16 = (typeof Float16Array !== 'undefined');
          const DEFAULT_DTYPE = HAS_F16 ? 'f16' : 'f32';
          function allocWeights(n, dtype){ return (dtype==='f16' && HAS_F16) ? new Float16Array(n) : new Float32Array(n); }
          // Safe default allocator before `train` exists (avoid TDZ issues)
          let newWeightArray = (n) => allocWeights(n, DEFAULT_DTYPE);

          // Initial weights for Linear model (intentionally poor to make the very first attempt worse)
          // Order: [lines, lines2, is1, is2, is3, is4, holes, bumpiness, maxH, wellSum, edgeWell, tetrisWell, contact, rowTrans, colTrans, aggH]
          const INITIAL_MEAN_LINEAR_BASE = [0.0, 0.0, 0.6, 0.0, 0.0, 0.0, 0.4, 0.2, 0.1, 0.1, 0.0, 0.0, 0.0, 0.1, 0.1, 0.2];
          const INITIAL_STD_LINEAR_BASE  = new Array(FEAT_DIM).fill(0.4);

          function paramDim(){ return currentModelType === 'mlp' ? mlpParamDim() : FEAT_DIM; }
          function makeTyped(vals){ const arr = newWeightArray(vals.length); for(let i=0;i<vals.length;i++) arr[i]=vals[i]; return arr; }
          function cloneWeightsArray(source){
            if(!source || !source.length){
              return new Float64Array(0);
            }
            const copy = new Float64Array(source.length);
            for(let i = 0; i < source.length; i++){
              copy[i] = source[i];
            }
            return copy;
          }
          function initialMean(model, layers = mlpHiddenLayers){
            if(model === 'mlp'){
              const dim = mlpParamDim(layers);
              const base = new Array(dim).fill(0.0);
              return makeTyped(base);
            }
            return makeTyped(INITIAL_MEAN_LINEAR_BASE);
          }
          function initialStd(model, layers = mlpHiddenLayers){
            if(model === 'mlp'){
              const dim = mlpParamDim(layers);
              const base = new Array(dim).fill(0.2);
              return makeTyped(base);
            }
            return makeTyped(INITIAL_STD_LINEAR_BASE);
          }

          function describeModelArchitecture(){
            if(currentModelType === 'mlp'){
              const sizes = currentMlpLayerSizes();
              if(!sizes.length) return 'Architecture: unavailable';
              const parts = sizes.map((size, idx) => {
                if(idx === 0) return `${size} in`;
                if(idx === sizes.length - 1) return `${size} out`;
                return `${size}`;
              });
              return `Architecture: ${parts.join(' → ')}`;
            }
            return `Linear policy with ${FEAT_DIM} inputs`;
          }

          function describeSnapshotArchitecture(entry){
            if(!entry){
              return describeModelArchitecture();
            }
            const genLabel = Number.isFinite(entry.gen) ? `Gen ${entry.gen}` : 'Saved model';
            const layerSizes = Array.isArray(entry.layerSizes) ? entry.layerSizes : null;
            if(entry.modelType === 'mlp' && layerSizes && layerSizes.length >= 2){
              const parts = layerSizes.map((size, idx) => {
                if(idx === 0) return `${size} in`;
                if(idx === layerSizes.length - 1) return `${size} out`;
                return `${size}`;
              });
              return `${genLabel} — ${parts.join(' → ')}`;
            }
            if(entry.modelType === 'linear'){
              const inputCount = layerSizes && layerSizes.length ? layerSizes[0] : FEAT_DIM;
              return `${genLabel} — Linear policy with ${inputCount} inputs`;
            }
            return `${genLabel} — Architecture unavailable`;
          }

          function formatScore(value){
            if(!Number.isFinite(value)){
              return 'n/a';
            }
            return Math.round(value).toLocaleString();
          }

          function getHistorySelection(){
            if(!train || !Array.isArray(train.bestByGeneration) || !train.bestByGeneration.length){
              return null;
            }
            if(train.historySelection === null || train.historySelection < 0){
              return null;
            }
            const capped = Math.min(train.bestByGeneration.length - 1, train.historySelection);
            if(capped < 0){
              return null;
            }
            return { entry: train.bestByGeneration[capped], index: capped };
          }

          function syncHistoryControls(){
            if(!historySlider) return;
            const total = train && Array.isArray(train.bestByGeneration) ? train.bestByGeneration.length : 0;
            const hasHistory = total > 0;
            historySlider.min = 0;
            const sliderMax = hasHistory ? total : 0;
            historySlider.max = sliderMax;
            historySlider.step = 1;
            const selection = train && train.historySelection !== null ? Math.max(0, Math.min(total - 1, train.historySelection)) : null;
            const sliderValue = hasHistory ? (selection !== null ? selection : sliderMax) : 0;
            historySlider.value = String(sliderValue);
            historySlider.disabled = !hasHistory;
            if(hasHistory){
              const fill = sliderMax > 0 ? Math.max(0, Math.min(100, (sliderValue / sliderMax) * 100)) : 0;
              const active = 'rgba(141, 225, 173, 0.85)';
              const base = 'rgba(94, 74, 227, 0.25)';
              historySlider.style.background = `linear-gradient(90deg, ${active} 0%, ${active} ${fill}%, ${base} ${fill}%, ${base} 100%)`;
            } else {
              historySlider.style.background = 'linear-gradient(90deg, rgba(94, 74, 227, 0.35), rgba(141, 225, 173, 0.55))';
            }

            const activeIndex = (!hasHistory || sliderValue >= sliderMax)
              ? null
              : Math.max(0, Math.min(total - 1, Math.round(sliderValue)));

            if(historyLabel){
              if(activeIndex === null){
                historyLabel.textContent = 'Live (current training)';
              } else {
                const entry = train.bestByGeneration[activeIndex];
                historyLabel.textContent = `Gen ${entry.gen}`;
              }
            }

            if(historyMeta){
              if(!hasHistory){
                historyMeta.textContent = 'Best-of-generation snapshots will appear as training progresses.';
              } else if(activeIndex === null){
                const latest = train.bestByGeneration[total - 1];
                const info = [];
                if(Number.isFinite(latest.gen)) info.push(`Latest stored: Gen ${latest.gen}`);
                if(Number.isFinite(latest.fitness)) info.push(`Score ${formatScore(latest.fitness)}`);
                if(latest.modelType) info.push(latest.modelType.toUpperCase());
                historyMeta.textContent = info.length ? info.join(' • ') : 'Snapshot details unavailable.';
              } else {
                const entry = train.bestByGeneration[activeIndex];
                const info = [];
                if(entry.modelType) info.push(entry.modelType.toUpperCase());
                if(Number.isFinite(entry.fitness)) info.push(`Score ${formatScore(entry.fitness)}`);
                historyMeta.textContent = info.length ? info.join(' • ') : 'Snapshot details unavailable.';
              }
            }
          }

          function recordGenerationSnapshot(snapshot){
            if(!train) return;
            if(!Array.isArray(train.bestByGeneration)){
              train.bestByGeneration = [];
            }
            const prevLength = train.bestByGeneration.length;
            train.bestByGeneration.push({
              gen: snapshot.gen,
              fitness: snapshot.fitness,
              modelType: snapshot.modelType,
              layerSizes: Array.isArray(snapshot.layerSizes) ? snapshot.layerSizes.slice() : null,
              weights: snapshot.weights,
              scoreIndex: Number.isFinite(snapshot.scoreIndex) ? snapshot.scoreIndex : null,
              recordedAt: snapshot.recordedAt || Date.now(),
            });
            if(train.historySelection !== null){
              const lastIdxBefore = Math.max(0, prevLength - 1);
              if(prevLength === 0 || train.historySelection >= lastIdxBefore){
                train.historySelection = train.bestByGeneration.length - 1;
              }
            }
            syncHistoryControls();
          }

          function activeWeightArray(){
            if(train && train.currentWeightsOverride && train.currentWeightsOverride.length){
              return train.currentWeightsOverride;
            }
            if(train && train.enabled && train.candIndex >= 0 && train.candIndex < train.candWeights.length){
              const candidate = train.candWeights[train.candIndex];
              if(candidate && candidate.length){
                return candidate;
              }
            }
            if(train && train.mean && train.mean.length){
              return train.mean;
            }
            if(train && train.bestEverWeights && train.bestEverWeights.length){
              return train.bestEverWeights;
            }
            return null;
          }

          function createWeightSnapshot(){
            const weights = activeWeightArray();
            if(!weights || !weights.length){
              return null;
            }
            const values = Array.from(weights, (v) => Number(v));
            const hiddenLayersSnapshot = (train && train.modelType === 'mlp')
              ? (() => {
                  const sizes = currentMlpLayerSizes();
                  if(!sizes || sizes.length <= 2){
                    return [];
                  }
                  return sizes.slice(1, sizes.length - 1).map((size, idx) => sanitizeHiddenUnits(size, idx, size));
                })()
              : [];
            const snapshot = {
              version: 1,
              createdAt: new Date().toISOString(),
              modelType: train ? train.modelType : currentModelType,
              dtype: (train && train.dtype) ? train.dtype : DEFAULT_DTYPE,
              featureCount: FEAT_DIM,
              hiddenLayers: hiddenLayersSnapshot,
              weights: values,
            };
            if(train && Number.isFinite(train.gen)){
              snapshot.generation = train.gen;
            }
            if(train && Number.isFinite(train.bestEverFitness)){
              snapshot.bestEverFitness = train.bestEverFitness;
            }
            return snapshot;
          }

          function downloadCurrentWeights(){
            try {
              const snapshot = createWeightSnapshot();
              if(!snapshot){
                log('Weights unavailable for download yet. Start a game or training session first.');
                return;
              }
              const text = JSON.stringify(snapshot, null, 2);
              const blob = new Blob([text], { type: 'text/plain' });
              const timestamp = new Date().toISOString().replace(/[:.]/g, '-');
              const safeModel = (snapshot.modelType || 'model').toLowerCase();
              const fileName = `tetris-${safeModel}-weights-${timestamp}.txt`;
              const link = document.createElement('a');
              link.href = URL.createObjectURL(blob);
              link.download = fileName;
              document.body.appendChild(link);
              link.click();
              setTimeout(() => {
                try {
                  URL.revokeObjectURL(link.href);
                } catch (_) {}
                if(link.parentNode){
                  link.parentNode.removeChild(link);
                }
              }, 0);
              log(`Saved ${snapshot.modelType.toUpperCase()} weights (${snapshot.weights.length} params) to ${fileName}.`);
            } catch (err) {
              console.error(err);
              const message = (err && err.message) ? err.message : 'unknown error';
              log(`Failed to export weights: ${message}`);
            }
          }

          function parseWeightSnapshot(text){
            if(!text || !text.trim()){
              throw new Error('File was empty');
            }
            let data;
            try {
              data = JSON.parse(text);
            } catch (err) {
              throw new Error('File was not valid JSON');
            }
            if(!data || typeof data !== 'object'){
              throw new Error('Snapshot data missing');
            }
            if(data.version && Number(data.version) !== 1){
              throw new Error(`Unsupported snapshot version ${data.version}`);
            }
            if(data.modelType !== 'linear' && data.modelType !== 'mlp'){
              throw new Error('Snapshot missing model type');
            }
            if(!Array.isArray(data.weights) || !data.weights.length){
              throw new Error('Snapshot missing weights');
            }
            if(data.featureCount && data.featureCount !== FEAT_DIM){
              throw new Error(`Snapshot expects ${data.featureCount} features but this build uses ${FEAT_DIM}`);
            }
            data.version = 1;
            return data;
          }

          function applyWeightSnapshot(snapshot, context){
            if(!snapshot){
              throw new Error('Snapshot missing');
            }
            const modelType = snapshot.modelType;
            let dtype = snapshot.dtype;
            if(dtype === 'f16' && !HAS_F16){
              dtype = 'f32';
            }
            if(dtype !== 'f16' && dtype !== 'f32'){
              dtype = 'f32';
            }

            const weights = snapshot.weights.map((v) => Number(v));
            let expectedDim = FEAT_DIM;
            let snapshotHidden = [];
            if(modelType === 'mlp'){
              const raw = Array.isArray(snapshot.hiddenLayers) ? snapshot.hiddenLayers : [];
              snapshotHidden = raw.slice(0, MLP_MAX_HIDDEN_LAYERS).map((value, idx) => sanitizeHiddenUnits(value, idx, value));
              if(snapshotHidden.length === 0){
                const fallback = DEFAULT_MLP_HIDDEN[0] || 8;
                snapshotHidden.push(sanitizeHiddenUnits(fallback, 0, fallback));
              }
              let prev = FEAT_DIM;
              expectedDim = 0;
              for(let i = 0; i < snapshotHidden.length; i++){
                const size = sanitizeHiddenUnits(snapshotHidden[i], i, snapshotHidden[i]);
                snapshotHidden[i] = size;
                expectedDim += prev * size + size;
                prev = size;
              }
              expectedDim += prev + 1;
            }

            if(weights.length !== expectedDim){
              throw new Error(`Expected ${expectedDim} weights for ${modelType.toUpperCase()} model, received ${weights.length}`);
            }

            const typed = allocWeights(expectedDim, dtype);
            for(let i = 0; i < expectedDim; i++){
              const val = weights[i];
              typed[i] = Number.isFinite(val) ? val : 0;
            }

            const wasRunning = train && train.enabled;
            if(wasRunning){
              stopTraining();
            }

            if(modelSel){
              modelSel.value = modelType;
            }

            if(modelType === 'mlp'){
              applyMlpHiddenLayers(snapshotHidden, { rerenderControls: true, syncInputs: true });
            }

            train.modelType = modelType;
            currentModelType = modelType;
            train.dtype = dtype;

            resetTraining();
            syncMlpConfigVisibility();

            train.mean = typed;
            train.std = initialStd(modelType, mlpHiddenLayers);
            train.currentWeightsOverride = null;
            train.ai.plan = null;

            const bestCopy = new Float64Array(typed.length);
            for(let i = 0; i < typed.length; i++){
              bestCopy[i] = typed[i];
            }
            train.bestEverWeights = bestCopy;
            train.bestEverFitness = Number.isFinite(snapshot.bestEverFitness) ? snapshot.bestEverFitness : -Infinity;
            const snapGen = Number(snapshot.generation);
            if(Number.isFinite(snapGen) && snapGen >= 0){
              train.gen = snapGen;
            }

            updateTrainStatus();

            const origin = context && context.fileName ? ` from ${context.fileName}` : '';
            log(`Loaded ${modelType.toUpperCase()} weights (${typed.length} params)${origin}.`);
            if(wasRunning){
              log('Training paused. Restart AI training to continue with imported weights.');
            }
          }

          function applyMlpHiddenLayers(newLayers, options = {}){
            const desiredLength = Math.max(
              MLP_MIN_HIDDEN_LAYERS,
              Math.min(MLP_MAX_HIDDEN_LAYERS, newLayers.length || 0),
            );
            const sanitized = [];
            for(let i = 0; i < desiredLength; i++){
              const fallback = mlpHiddenLayers[i];
              sanitized.push(sanitizeHiddenUnits(newLayers[i], i, fallback));
            }
            if(sanitized.length === 0){
              sanitized.push(sanitizeHiddenUnits(DEFAULT_MLP_HIDDEN[0], 0, DEFAULT_MLP_HIDDEN[0]));
            }
            const prevLayers = mlpHiddenLayers.slice();
            mlpHiddenLayers = sanitized;
            if(mlpHiddenCountSel){
              mlpHiddenCountSel.value = String(sanitized.length);
            }
            if(options.rerenderControls){
              renderMlpLayerControls();
            } else if(options.syncInputs !== false){
              for(let i = 0; i < sanitized.length; i++){
                const input = document.getElementById(`mlp-layer-${i}`);
                if(input && Number(input.value) !== sanitized[i]){
                  input.value = sanitized[i];
                }
              }
            }
            const changed = sanitized.length !== prevLayers.length
              || sanitized.some((val, idx) => val !== prevLayers[idx]);
            if(train){
              train.mlpHiddenLayers = sanitized.slice();
              if(changed){
                if(train.modelType === 'mlp'){
                  const wasRunning = train.enabled;
                  resetTraining();
                  if(wasRunning){
                    startTraining();
                  }
                } else {
                  updateTrainStatus();
                }
              }
            }
            return sanitized;
          }

          function renderMlpLayerControls(){
            if(!mlpLayerControlsEl) return;
            mlpLayerControlsEl.innerHTML = '';
            for(let i = 0; i < mlpHiddenLayers.length; i++){
              const wrapper = document.createElement('div');
              wrapper.className = 'flex items-center gap-3';
              const inputId = `mlp-layer-${i}`;
              const label = document.createElement('label');
              label.setAttribute('for', inputId);
              label.className = 'text-xs uppercase tracking-[0.35em] text-plum/70';
              label.textContent = `Layer ${i + 1} Nodes`;
              const input = document.createElement('input');
              input.type = 'number';
              input.id = inputId;
              input.min = String(MLP_MIN_UNITS);
              input.max = String(MLP_MAX_UNITS);
              input.step = '1';
              input.value = mlpHiddenLayers[i];
              input.className = 'w-20 rounded-2xl border border-white/20 bg-white/10 px-3 py-1 text-center text-shell focus:outline-none focus:ring-2 focus:ring-citron/60';
              input.setAttribute('aria-label', `Hidden layer ${i + 1} nodes`);
              input.addEventListener('change', (e) => {
                const sanitized = sanitizeHiddenUnits(e.target.value, i, mlpHiddenLayers[i]);
                if(mlpHiddenLayers[i] === sanitized){
                  e.target.value = sanitized;
                  return;
                }
                const layers = mlpHiddenLayers.slice();
                layers[i] = sanitized;
                applyMlpHiddenLayers(layers, { syncInputs: false });
                e.target.value = sanitized;
              });
              wrapper.appendChild(label);
              wrapper.appendChild(input);
              mlpLayerControlsEl.appendChild(wrapper);
            }
          }

          function handleHiddenCountChange(value){
            const parsed = Math.round(Number(value));
            const desired = Number.isFinite(parsed)
              ? Math.max(MLP_MIN_HIDDEN_LAYERS, Math.min(MLP_MAX_HIDDEN_LAYERS, parsed))
              : mlpHiddenLayers.length;
            if(desired === mlpHiddenLayers.length){
              if(mlpHiddenCountSel){
                mlpHiddenCountSel.value = String(mlpHiddenLayers.length);
              }
              return;
            }
            const layers = mlpHiddenLayers.slice();
            if(desired > layers.length){
              const seed = layers.length
                ? layers[layers.length - 1]
                : sanitizeHiddenUnits(DEFAULT_MLP_HIDDEN[0], layers.length, DEFAULT_MLP_HIDDEN[0]);
              while(layers.length < desired){
                layers.push(seed);
              }
            } else {
              layers.length = desired;
            }
            applyMlpHiddenLayers(layers, { rerenderControls: true });
          }

          function syncMlpConfigVisibility(){
            if(!mlpConfigEl) return;
            if(train && train.modelType === 'mlp'){
              mlpConfigEl.classList.remove('hidden');
            } else {
              mlpConfigEl.classList.add('hidden');
            }
          }

          function initMlpConfigUi(){
            if(mlpHiddenCountSel){
              mlpHiddenCountSel.value = String(mlpHiddenLayers.length);
              mlpHiddenCountSel.addEventListener('change', (e) => {
                handleHiddenCountChange(e.target.value);
              });
            }
            renderMlpLayerControls();
            if(train){
              train.mlpHiddenLayers = mlpHiddenLayers.slice();
            }
            syncMlpConfigVisibility();
          }

          function sliceSegment(arr, start, end){
            if(!arr) return null;
            if(typeof arr.subarray === 'function'){
              return arr.subarray(start, end);
            }
            return arr.slice(start, end);
          }

          function inferLayerSizesFromWeights(weights, override){
            const inputDim = FEATURE_NAMES.length;
            if(Array.isArray(override) && override.length >= 2){
              return override.slice();
            }
            if(!weights || !weights.length){
              return [inputDim, 1];
            }
            const total = weights.length;
            const cache = new Map();

            function dfs(offset, prev){
              if(offset === total){
                return [];
              }
              const key = `${offset}|${prev}`;
              if(cache.has(key)) return cache.get(key);
              const remaining = total - offset;

              if(remaining % prev === 0){
                const outSize = remaining / prev;
                const seq = [outSize];
                cache.set(key, seq);
                return seq;
              }

              const maxNext = Math.floor(remaining / (prev + 1));
              for(let next = maxNext; next >= 1; next--){
                const need = prev * next + next;
                if(need > remaining) continue;
                const rest = dfs(offset + need, next);
                if(rest){
                  const seq = [next, ...rest];
                  cache.set(key, seq);
                  return seq;
                }
              }
              cache.set(key, null);
              return null;
            }

            const seq = dfs(0, inputDim);
            if(seq){
              return [inputDim, ...seq];
            }
            if(total === inputDim){
              return [inputDim, 1];
            }
            if(total === inputDim + 1){
              return [inputDim, 1];
            }
            return [inputDim, 1];
          }

          function sliceWeightMatrices(weights, layerSizes){
            const slices = [];
            if(!weights || !layerSizes || layerSizes.length < 2) return slices;
            let offset = 0;
            const totalLen = weights.length || 0;
            for(let layer = 1; layer < layerSizes.length; layer++){
              const prev = layerSizes[layer - 1];
              const curr = layerSizes[layer];
              const weightCount = prev * curr;
              const matrix = sliceSegment(weights, offset, offset + weightCount);
              offset += weightCount;
              let bias = null;
              if(offset + curr <= totalLen){
                bias = sliceSegment(weights, offset, offset + curr);
                offset += curr;
              }
              slices.push({ weights: matrix, bias });
            }
            return slices;
          }

          function renderNetworkD3(weights, overrideLayerSizes){
            if(!networkVizEl || typeof d3 === 'undefined'){
              return;
            }
            const width = networkVizEl.clientWidth || 320;
            const height = networkVizEl.clientHeight || 220;
            const marginX = 52;
            const marginY = 28;

            let svg = d3.select(networkVizEl).select('svg');
            if(svg.empty()){
              svg = d3.select(networkVizEl)
                .append('svg')
                .attr('role', 'img')
                .attr('aria-label', 'Visualization of model weights')
                .attr('preserveAspectRatio', 'xMidYMid meet');
            }
            svg
              .attr('width', width)
              .attr('height', height)
              .attr('viewBox', `0 0 ${width} ${height}`);
            svg.selectAll('*').remove();

            if(!weights || !weights.length){
              svg.append('text')
                .attr('x', width / 2)
                .attr('y', height / 2)
                .attr('text-anchor', 'middle')
                .attr('fill', '#888')
                .text('Weights unavailable');
              return;
            }

            const layerSizes = inferLayerSizesFromWeights(weights, overrideLayerSizes);
            const slices = sliceWeightMatrices(weights, layerSizes);
            const totalLayers = layerSizes.length;
            const innerWidth = Math.max(width - 2 * marginX, 10);
            const innerHeight = Math.max(height - 2 * marginY, 10);

            const nodes = [];
            const nodeLookup = new Map();
            for(let layerIdx = 0; layerIdx < totalLayers; layerIdx++){
              const layerSize = layerSizes[layerIdx];
              const x = totalLayers === 1 ? width / 2 : marginX + (innerWidth * layerIdx) / Math.max(1, totalLayers - 1);
              const step = layerSize > 1 ? innerHeight / (layerSize - 1) : 0;
              const biasSlice = layerIdx > 0 && slices[layerIdx - 1] ? slices[layerIdx - 1].bias : null;
              for(let i = 0; i < layerSize; i++){
                const y = layerSize > 1 ? marginY + step * i : height / 2;
                const id = `${layerIdx}-${i}`;
                const label = layerIdx === 0
                  ? (FEATURE_NAMES[i] || `x${i + 1}`)
                  : (layerIdx === totalLayers - 1
                    ? (layerSize === 1 ? 'Output' : `y${i + 1}`)
                    : `h${layerIdx}-${i + 1}`);
                const biasVal = (biasSlice && biasSlice.length > i) ? biasSlice[i] : null;
                const node = { id, layer: layerIdx, index: i, x, y, label, bias: biasVal };
                nodes.push(node);
                nodeLookup.set(id, node);
              }
            }

            const edges = [];
            for(let layerIdx = 1; layerIdx < layerSizes.length; layerIdx++){
              const prev = layerSizes[layerIdx - 1];
              const curr = layerSizes[layerIdx];
              const slice = slices[layerIdx - 1];
              const matrix = slice && slice.weights ? slice.weights : null;
              for(let i = 0; i < prev; i++){
                for(let j = 0; j < curr; j++){
                  const wIdx = matrix ? (i * curr + j) : null;
                  const weightValue = (matrix && wIdx !== null && wIdx < matrix.length) ? matrix[wIdx] : 0;
                  edges.push({
                    source: nodeLookup.get(`${layerIdx - 1}-${i}`),
                    target: nodeLookup.get(`${layerIdx}-${j}`),
                    weight: weightValue,
                  });
                }
              }
            }

            const maxAbs = edges.length ? d3.max(edges, (d) => Math.abs(d.weight)) : 0;
            const denom = (maxAbs && Number.isFinite(maxAbs) && maxAbs > 0) ? maxAbs : 1;

            const edgeGroup = svg.append('g').attr('class', 'edges');
            const edgeSel = edgeGroup.selectAll('line')
              .data(edges)
              .enter()
              .append('line')
              .attr('x1', (d) => d.source ? d.source.x : 0)
              .attr('y1', (d) => d.source ? d.source.y : 0)
              .attr('x2', (d) => d.target ? d.target.x : 0)
              .attr('y2', (d) => d.target ? d.target.y : 0)
              .attr('stroke', (d) => (d.weight >= 0 ? '#2b8cbe' : '#d7301f'))
              .attr('stroke-width', (d) => {
                const norm = Math.min(1, Math.abs(d.weight) / denom);
                return 0.6 + norm * 3.4;
              })
              .attr('stroke-opacity', (d) => {
                const norm = Math.min(1, Math.abs(d.weight) / denom);
                return 0.2 + norm * 0.8;
              });
            edgeSel.append('title').text((d) => `w=${d.weight.toFixed(3)}`);

            const nodeGroup = svg.append('g').attr('class', 'nodes');
            const nodeSel = nodeGroup.selectAll('g')
              .data(nodes)
              .enter()
              .append('g')
              .attr('transform', (d) => `translate(${d.x}, ${d.y})`);

            nodeSel.append('circle')
              .attr('r', 10)
              .attr('fill', '#fff')
              .attr('stroke', '#555')
              .attr('stroke-width', 1.2);

            nodeSel.append('text')
              .attr('text-anchor', (d) => {
                if(d.layer === 0) return 'end';
                if(d.layer === totalLayers - 1) return 'start';
                return 'middle';
              })
              .attr('x', (d) => {
                if(d.layer === 0) return -14;
                if(d.layer === totalLayers - 1) return 14;
                return 0;
              })
              .attr('dy', 4)
              .text((d) => d.label);

            nodeSel.append('title').text((d) => {
              if(d.layer === 0){
                return d.label;
              }
              if(typeof d.bias === 'number' && Number.isFinite(d.bias)){
                return `${d.label} (bias ${d.bias.toFixed(3)})`;
              }
              return d.label;
            });
          }

          const train = {
            enabled: false,
            gen: 0,
            popSize: 16,
            eliteFrac: 0.25,
            modelType: 'linear',
            mlpHiddenLayers: mlpHiddenLayers.slice(),
            dtype: DEFAULT_DTYPE,
            mean: initialMean('linear'),
            std: initialStd('linear'),
            minStd: 0.05,
            maxStd: 3.0,
            candWeights: [],
            candScores: [],
            candIndex: -1,
            // Visualization + speed controls for training
            visualizeBoard: false,     // if false: skip board/preview rendering
            fastStepsPerFrame: 2048,   // cap for AI steps per frame when visualizeBoard=false
            currentWeightsOverride: null,
            ai: { plan: null, acc: 0, lastSig: '', staleMs: 0 },
            performanceSummary: [],
            gameScores: [],
            gameModelTypes: [],
            gameScoresOffset: 0,
            totalGamesPlayed: 0,
            bestEverFitness: -Infinity,
            bestEverWeights: null,
            bestByGeneration: [],
            historySelection: null,
            maxPlotPoints: 4000,
            scorePlotUpdateFreq: 5,
            scorePlotPending: 0,
            scorePlotAxisMax: 0,
          };
          window.__train = train;
          // After `train` exists, honor train.dtype for future allocations
          newWeightArray = (n) => allocWeights(n, (train && train.dtype) ? train.dtype : DEFAULT_DTYPE);

          train.scorePlotAxisMax = Math.max(10, Math.ceil(train.popSize * 1.2));
          train.scorePlotPending = 0;
          syncHistoryControls();

          function updateTrainStatus(){
            if(trainStatus){
              if(train.enabled){
                trainStatus.textContent = `Gen ${train.gen+1}, Candidate ${train.candIndex+1}/${train.popSize} — Model: ${train.modelType.toUpperCase()}`;
              } else {
                trainStatus.textContent = `Training stopped — Model: ${train.modelType.toUpperCase()}`;
              }
            }
            const historySelection = getHistorySelection();
            const snapshot = historySelection ? historySelection.entry : null;
            let currentWeights = null;
            let overrideLayers = null;

            if(snapshot){
              currentWeights = snapshot.weights || null;
              if(Array.isArray(snapshot.layerSizes) && snapshot.layerSizes.length >= 2){
                overrideLayers = snapshot.layerSizes.slice();
              } else if(snapshot.modelType === 'mlp'){
                overrideLayers = currentMlpLayerSizes();
              } else if(snapshot.modelType === 'linear'){
                overrideLayers = [FEAT_DIM, 1];
              }
            } else if(train.currentWeightsOverride){
              currentWeights = train.currentWeightsOverride;
              if(train.modelType === 'mlp'){
                overrideLayers = currentMlpLayerSizes();
              }
            } else if(train.enabled && train.candIndex >= 0 && train.candIndex < train.candWeights.length){
              currentWeights = train.candWeights[train.candIndex];
              if(train.modelType === 'mlp'){
                overrideLayers = currentMlpLayerSizes();
              }
            } else if(train.mean){
              currentWeights = train.mean;
              if(train.modelType === 'mlp'){
                overrideLayers = currentMlpLayerSizes();
              }
            }

            if(!snapshot && !currentWeights && train.bestEverWeights){
              currentWeights = train.bestEverWeights;
              overrideLayers = (train.modelType === 'mlp') ? currentMlpLayerSizes() : [FEAT_DIM, 1];
            }

            if(architectureEl){
              if(snapshot){
                architectureEl.textContent = describeSnapshotArchitecture(snapshot);
              } else {
                architectureEl.textContent = describeModelArchitecture();
              }
            }
            try {
              renderNetworkD3(currentWeights, overrideLayers);
            } catch (_) {
              /* ignore render failures */
            }
          }

          function randn(){ let u=0,v=0; while(u===0) u=Math.random(); while(v===0) v=Math.random(); return Math.sqrt(-2*Math.log(u))*Math.cos(2*Math.PI*v); }
          function samplePopulation(){
            const dim = paramDim();
            train.candWeights = [];
            for(let i=0; i<train.popSize; i++){
              const w = newWeightArray(dim);
              for(let d=0; d<dim; d++){
                const mean = (train.mean && Number.isFinite(train.mean[d])) ? train.mean[d] : 0;
                const rawStd = (train.std && Number.isFinite(train.std[d])) ? train.std[d] : 0;
                const scale = Math.max(train.minStd, Math.abs(rawStd));
                w[d] = mean + randn() * scale;
              }
              train.candWeights.push(w);
            }
            // Ensure the very first attempt (gen 0, cand 0) uses the mean weights (intentionally poor)
            if(train.gen === 0 && train.candWeights.length > 0){
              const dim0 = train.mean.length; const m = newWeightArray(dim0); for(let d=0; d<dim0; d++) m[d]=train.mean[d];
              train.candWeights[0] = m;
            }
            train.candScores = new Array(train.popSize).fill(0);
            train.candIndex = 0;
          }

          function startTraining(){
            if(!state.running){ start(); }
            trainingProfiler.reset();
            trainingProfiler.enable();
            train.performanceSummary = [];
            train.enabled = true; train.gen = 0; train.ai.plan = null; train.ai.acc = 0; samplePopulation();
            train.ai.lastSig = '';
            train.ai.staleMs = 0;
            train.gameScores = [];
            train.gameModelTypes = [];
            train.gameScoresOffset = 0;
            train.totalGamesPlayed = 0;
            train.currentWeightsOverride = null;
            train.scorePlotPending = 0;
            train.scorePlotAxisMax = Math.max(10, Math.ceil(train.popSize * 1.2));
            updateTrainStatus();
            const btn = document.getElementById('train');
            if(btn){
              btn.textContent = '⏹';
              btn.classList.remove('icon-btn--violet');
              btn.classList.add('icon-btn--emerald');
            }
            log('Training started');
          }
          function stopTraining(){
            const wasRunning = train.enabled;
            train.enabled = false;
            train.ai.plan = null;
            const btn = document.getElementById('train');
            if(btn){
              btn.textContent = 'AI';
              btn.classList.remove('icon-btn--emerald');
              btn.classList.add('icon-btn--violet');
            }
            if(train.scorePlotPending && train.gameScores.length){
              updateScorePlot();
            }
            train.scorePlotPending = 0;
            log('Training stopped');
            if(wasRunning){
              logTrainingProfileSummary();
            }
            trainingProfiler.disable();
            trainingProfiler.reset();
            updateTrainStatus();
          }
          function resetTraining(){
            stopTraining();
            currentModelType = train.modelType;
            train.mlpHiddenLayers = mlpHiddenLayers.slice();
            // Reset mean/std based on selected model
            train.mean = initialMean(train.modelType);
            train.std = initialStd(train.modelType);
            train.gen = 0;
            train.candWeights = [];
            train.candScores = [];
            train.candIndex = -1;
            train.ai.plan = null;
            train.ai.acc = 0;
            train.performanceSummary = [];
            train.gameScores = [];
            train.gameModelTypes = [];
            train.gameScoresOffset = 0;
            train.totalGamesPlayed = 0;
            train.currentWeightsOverride = null;
            train.bestEverFitness = -Infinity;
            train.bestEverWeights = null;
            train.bestByGeneration = [];
            train.historySelection = null;
            train.scorePlotPending = 0;
            train.scorePlotAxisMax = Math.max(10, Math.ceil(train.popSize * 1.2));
            updateScorePlot();
            syncHistoryControls();
            updateTrainStatus();
            log('Training parameters reset');
          }
          window.startTraining = startTraining; window.stopTraining = stopTraining; window.resetTraining = resetTraining;

          function onGameOver(){
            log('Game over. Resetting.');
            if(train.enabled){
              const fitness = state.score;
              if(train.candIndex >= 0) train.candScores[train.candIndex] = fitness;
              // Append raw score for progress plot and mark model type
              train.gameScores.push(state.score);
              train.gameModelTypes.push(train.modelType);
              if(!Number.isFinite(train.totalGamesPlayed)){
                train.totalGamesPlayed = 0;
              }
              if(!Number.isFinite(train.gameScoresOffset)){
                train.gameScoresOffset = 0;
              }
              train.totalGamesPlayed += 1;
              // Cap data arrays to bound memory
              const cap = train.maxPlotPoints;
              const overflow = train.gameScores.length - cap;
              if (overflow > 0) {
                train.gameScores.splice(0, overflow);
                train.gameModelTypes.splice(0, overflow);
                train.gameScoresOffset += overflow;
              }
              const updateStride = Math.max(1, train.scorePlotUpdateFreq || 5);
              train.scorePlotPending = (train.scorePlotPending || 0) + 1;
              if(train.scorePlotPending >= updateStride){
                updateScorePlot();
              }
              if(train.candIndex + 1 < train.popSize){
                train.candIndex += 1;
                Object.assign(state,{grid:emptyGrid(),active:null,next:null,score:0, level:0, pieces:0});
                state.gravity = gravityForLevel(0);
                updateLevel(); updateScore();
                spawn(); train.ai.plan = null; train.ai.acc = 0;
                log(`Candidate ${train.candIndex+1}/${train.popSize} (gen ${train.gen+1})`);
                updateTrainStatus();
              } else {
                const idx = [...train.candScores.keys()].sort((a,b)=>train.candScores[b]-train.candScores[a]);
                const eliteCount = Math.max(1, Math.floor(train.eliteFrac * train.popSize));
                const elites = idx.slice(0, eliteCount);
                const dim = paramDim();
                const newMean = newWeightArray(dim);
                if(elites.length > 0){
                  for(let i = 0; i < elites.length; i++){
                    const wCand = train.candWeights[elites[i]];
                    for(let d = 0; d < dim; d++){
                      newMean[d] += wCand[d];
                    }
                  }
                  for(let d = 0; d < dim; d++){
                    newMean[d] /= elites.length;
                  }
                }
                const newStd = newWeightArray(dim);
                if(elites.length > 0){
                  for(let i = 0; i < elites.length; i++){
                    const wCand = train.candWeights[elites[i]];
                    for(let d = 0; d < dim; d++){
                      const diff = wCand[d] - newMean[d];
                      newStd[d] += diff * diff;
                    }
<<<<<<< HEAD
=======
                    train.bestFitness = bestThisGen;
>>>>>>> f708390a
                  }
                }
                for(let d = 0; d < dim; d++){
                  const variance = elites.length > 0 ? newStd[d] / Math.max(1, elites.length) : 0;
                  const stdValue = Math.sqrt(Math.max(0, variance));
                  const bounded = Math.min(train.maxStd, Math.max(train.minStd, stdValue));
                  newStd[d] = Number.isFinite(bounded) ? bounded : train.minStd;
                }
                const bestIdx = idx[0];
                const bestThisGen = train.candScores[bestIdx];
                const bestWeights = train.candWeights[bestIdx];
                train.mean = newMean;
                train.std = newStd;
                if(bestWeights && Number.isFinite(bestThisGen) && bestThisGen > (train.bestEverFitness ?? -Infinity)){
                  train.bestEverFitness = bestThisGen;
                  train.bestEverWeights = cloneWeightsArray(bestWeights);
                }
                train.gen += 1;
                train.currentWeightsOverride = null;
                log(`Gen ${train.gen} complete. Best score: ${bestThisGen}`);
                samplePopulation();
                Object.assign(state,{grid:emptyGrid(),active:null,next:null,score:0, level:0, pieces:0});
                state.gravity = gravityForLevel(0);
                updateLevel(); updateScore();
                spawn(); train.ai.plan = null; train.ai.acc = 0;
                updateScorePlot();
                log(`Candidate ${train.candIndex+1}/${train.popSize} (gen ${train.gen+1})`);
                updateTrainStatus();
                return;
              }
            } else {
              Object.assign(state,{grid:emptyGrid(),active:null,next:null,score:0, level:0, pieces:0});
              state.gravity = gravityForLevel(0);
              updateLevel(); updateScore();
              spawn();
            }
          }
          window.__onGameOver = onGameOver;

          function uniqueRotIdx(shape){ const states = SHAPES[shape]; const seen = new Set(); const out=[]; for(let i=0;i<states.length;i++){ const key = JSON.stringify(states[i].slice().sort()); if(!seen.has(key)){ seen.add(key); out.push(i); } } return out; }
          function stateWidth(state){ let maxC=0; for(const [,c] of state) if(c>maxC) maxC=c; return maxC+1; }
          function copyGrid(g){ return g.map(r=>r.slice()); }
          function dropRowSim(grid, piece){ if(!canMove(grid,piece,0,0)) return null; while(canMove(grid,piece,0,1)) piece.move(0,1); return piece.row; }

          // Approximate delay between horizontal moves in ms, used to estimate
          // how many sideways shifts are possible before a gravity drop.
          const HORIZONTAL_MOVE_INTERVAL_MS = 100;

          // Return true if a piece can reach (rot, col) from spawn under gravity.
          function pathClear(grid, shape, rot, col, level){
            // Start from spawn
            const spawnCol = Math.floor(WIDTH/2) - 2;
            const piece = new Piece(shape);
            piece.row = 0; piece.col = spawnCol; piece.rot = 0;

            // Try rotate-at-spawn step-by-step
            const statesLen = SHAPES[shape].length;
            const rotSteps = (rot - piece.rot + statesLen) % statesLen;
            for(let i=0; i<rotSteps; i++){
              piece.rotate();
              if(!canMove(grid, piece, 0, 0)) return false;
            }

            // Compute the final resting row from the target column/rotation
            const target = new Piece(shape);
            target.row = 0; target.col = col; target.rot = rot;
            const finalRow = dropRowSim(grid, target);
            if(finalRow === null) return false;

            // If already in the right column, ensure vertical path is clear
            if(col === piece.col){
              while(piece.row < finalRow){
                if(!canMove(grid, piece, 0, 1)) return false;
                piece.move(0, 1);
              }
              return true;
            }

            // Level 10: treat as instant drop (no horizontal movement)
            if(level >= 10) return false;

            // Estimate how many horizontal moves fit per gravity tick
            const gravity = gravityForLevel(level);
            const movesPerRow = Math.max(1, Math.floor(gravity / HORIZONTAL_MOVE_INTERVAL_MS));

            // Translate toward target column under gravity
            while(piece.col !== col){
              // Gravity first
              if(!canMove(grid, piece, 0, 1)) return false;
              piece.move(0, 1);

              const dir = (col > piece.col) ? 1 : -1;
              const steps = Math.min(movesPerRow, Math.abs(col - piece.col));
              for(let s=0; s<steps; s++){
                if(!canMove(grid, piece, dir, 0)) return false;
                piece.move(dir, 0);
              }
            }

            // Finish dropping to the final row
            while(piece.row < finalRow){
              if(!canMove(grid, piece, 0, 1)) return false;
              piece.move(0, 1);
            }
            return true;
          }

          function enumeratePlacements(grid, shape){
            return trainingProfiler.section('train.full.enumerate', () => {
              const actions = [];
              const rotIdx = uniqueRotIdx(shape);
              for(const rot of rotIdx){
                const width = stateWidth(SHAPES[shape][rot]);
                for(let col=0; col<=WIDTH-width; col++){
                  const p = new Piece(shape);
                  p.rot = rot;
                  p.row = 0;
                  p.col = col;
                  const fr = dropRowSim(grid, p);
                  if(fr !== null && pathClear(grid, shape, rot, col, state.level)){
                    actions.push({ rot, col });
                  }
                }
              }
              return actions;
            });
          }
          function lockSim(grid, piece){ for(const [r,c] of piece.blocks()) grid[r][c]=1; }
          function clearRowsSim(grid){ let remaining = grid.filter(row => row.some(v => v===0)); const cleared = HEIGHT - remaining.length; while(remaining.length < HEIGHT) remaining.unshift(Array(WIDTH).fill(0)); for(let r=0;r<HEIGHT;r++) grid[r]=remaining[r]; return cleared; }
          const BOARD_AREA = WIDTH * HEIGHT;
          const BUMP_NORMALIZER = ((WIDTH - 1) * HEIGHT) || 1;
          const CONTACT_NORMALIZER = (BOARD_AREA * 2) || 1;
          function columnHeights(grid){ const h=Array(WIDTH).fill(0); for(let c=0;c<WIDTH;c++){ let r=0; while(r<HEIGHT && grid[r][c]===0) r++; h[c]=HEIGHT-r; } return h; }
          function countHoles(grid){ let holes=0; for(let c=0;c<WIDTH;c++){ let seen=false; for(let r=0;r<HEIGHT;r++){ const v=grid[r][c]; if(v){ seen=true; } else if(seen){ holes++; } } } return holes; }
          function bumpiness(heights){ let b=0; for(let c=0;c<WIDTH-1;c++) b+=Math.abs(heights[c]-heights[c+1]); return b; }
          function wellMetrics(heights){
            let wellSum=0;
            let edgeWell=0;
            let maxWellDepth=0;
            let wellCount=0;
            for(let c=0;c<WIDTH;c++){
              const left = (c>0)?heights[c-1]:Infinity;
              const right = (c<WIDTH-1)?heights[c+1]:Infinity;
              const minNbr = Math.min(left,right);
              const depth = minNbr - heights[c];
              if(depth>0){
                wellSum += depth;
                wellCount++;
                if(depth>maxWellDepth){
                  maxWellDepth = depth;
                }
              }
              if(c===0){
                edgeWell = Math.max(edgeWell, right - heights[0]);
              }
              if(c===WIDTH-1){
                edgeWell = Math.max(edgeWell, left - heights[WIDTH-1]);
              }
            }
            const safeEdge = Math.max(0, edgeWell);
            const tetrisWell = (wellCount === 1) ? maxWellDepth : 0;
            return {wellSum, edgeWell: safeEdge, maxWellDepth, wellCount, tetrisWell};
          }
          function contactArea(g){ let contact=0; for(let r=0;r<HEIGHT;r++){ for(let c=0;c<WIDTH;c++){ if(!g[r][c]) continue; // bottom
                if(r===HEIGHT-1 || g[r+1][c]) contact++; // left
                if(c>0 && g[r][c-1]) contact++; // right
                if(c<WIDTH-1 && g[r][c+1]) contact++; } } return contact; }
          function rowTransitions(g){ let t=0; for(let r=0;r<HEIGHT;r++){ let prev=0; for(let c=0;c<WIDTH;c++){ const cur = g[r][c]?1:0; if(cur!==prev) t++; prev=cur; } if(prev!==0) t++; } return t; }
          function colTransitions(g){ let t=0; for(let c=0;c<WIDTH;c++){ let prev=0; for(let r=0;r<HEIGHT;r++){ const cur = g[r][c]?1:0; if(cur!==prev) t++; prev=cur; } if(prev!==0) t++; } return t; }
          function simulateAfterPlacement(grid, shape, rot, col){
            return trainingProfiler.section('train.full.simulate', () => {
              const g = copyGrid(grid);
              const p = new Piece(shape);
              p.rot = rot;
              p.row = 0;
              p.col = col;
              const fr = dropRowSim(g, p);
              if(fr === null) return null;
              p.row = fr;
              lockSim(g, p);
              const lines = clearRowsSim(g);
              return { grid: g, lines };
            });
          }
          function fillFeatureVector(target, lines, holes, bump, maxHeight, wellSum, edgeWell, tetrisWell, contact, rowTransitions, colTransitions, aggregateHeight){
            let cleared = (typeof lines === 'number' && Number.isFinite(lines)) ? lines : 0;
            if(cleared < 0) cleared = 0;
            target[0] = cleared / 4;
            target[1] = (cleared * cleared) / 16;
            target[2] = cleared === 1 ? 1 : 0;
            target[3] = cleared === 2 ? 1 : 0;
            target[4] = cleared === 3 ? 1 : 0;
            target[5] = cleared === 4 ? 1 : 0;
            const area = BOARD_AREA || 1;
            target[6] = holes / area;
            target[7] = bump / BUMP_NORMALIZER;
            target[8] = HEIGHT ? maxHeight / HEIGHT : 0;
            target[9] = wellSum / area;
            target[10] = HEIGHT ? edgeWell / HEIGHT : 0;
            target[11] = HEIGHT ? tetrisWell / HEIGHT : 0;
            target[12] = contact / CONTACT_NORMALIZER;
            target[13] = rowTransitions / area;
            target[14] = colTransitions / area;
            target[15] = aggregateHeight / area;
            return target;
          }
          function featuresFromGrid(g, lines){
            return trainingProfiler.section('train.full.features', () => {
              const h = columnHeights(g);
              const Holes = countHoles(g);
              const Bump = bumpiness(h);
              let maxH = 0;
              let aggH = 0;
              for(let i=0; i<h.length; i++){
                const v = h[i] || 0;
                aggH += v;
                if(v > maxH) maxH = v;
              }
              let {wellSum, edgeWell, tetrisWell} = wellMetrics(h);
              if(Holes > 0){
                tetrisWell = 0;
              }
              const Contact = contactArea(g);
              const rT = rowTransitions(g);
              const cT = colTransitions(g);
              return fillFeatureVector(new Array(FEAT_DIM), lines, Holes, Bump, maxH, wellSum, edgeWell, tetrisWell, Contact, rT, cT, aggH);
            });
          }
          function featuresForPlacement(grid, shape, rot, col){ const sim=simulateAfterPlacement(grid, shape, rot, col); if(!sim) return null; const feats = featuresFromGrid(sim.grid, sim.lines); return { feats, lines: sim.lines, grid: sim.grid } }
          function dot(weights, feats){ let s=0; for(let d=0; d<FEAT_DIM; d++) s+=weights[d]*feats[d]; return s; }
          function scorePlacement(weights, grid, shape, act){ const ff=featuresForPlacement(grid, shape, act.rot, act.col); if(!ff) return -Infinity; return dot(weights, ff.feats); }
          function choosePlacement(weights, grid, shape){ const acts=enumeratePlacements(grid, shape); if(acts.length===0) return null; let best=acts[0], bestS=-Infinity; for(const a of acts){ const s=scorePlacement(weights, grid, shape, a); if(s>bestS){ bestS=s; best=a; } } return best; }
          const mlpActivationScratch = [];
          let mlpOutputScratch = null;
          let mlpScratchDtype = null;

          function resetMlpScratchIfNeeded(dtype){
            if(mlpScratchDtype !== dtype){
              mlpScratchDtype = dtype;
              mlpActivationScratch.length = 0;
              mlpOutputScratch = null;
            }
          }

          function getMlpLayerScratch(layerIdx, size, dtype){
            let buffer = mlpActivationScratch[layerIdx];
            if(!buffer || buffer.length !== size){
              buffer = allocWeights(size, dtype);
              mlpActivationScratch[layerIdx] = buffer;
            }
            if(typeof buffer.fill === 'function'){
              buffer.fill(0);
            } else {
              for(let i = 0; i < size; i++){
                buffer[i] = 0;
              }
            }
            return buffer;
          }

          function getMlpOutputScratch(dtype){
            if(!mlpOutputScratch || mlpOutputScratch.length !== 1){
              mlpOutputScratch = allocWeights(1, dtype);
            }
            mlpOutputScratch[0] = 0;
            return mlpOutputScratch;
          }

          function mlpScore(weights, feats){
            if(!weights || !weights.length){
              return 0;
            }
            const hiddenLayers = mlpHiddenLayers.length ? mlpHiddenLayers : DEFAULT_MLP_HIDDEN;
            const dtype = (train && train.dtype)
              ? train.dtype
              : ((HAS_F16 && typeof Float16Array !== 'undefined' && weights instanceof Float16Array)
                ? 'f16'
                : (weights instanceof Float32Array ? 'f32' : DEFAULT_DTYPE));
            resetMlpScratchIfNeeded(dtype);
            let offset = 0;
            let prevSize = FEAT_DIM;
            let activations = feats;
            const weightLen = weights.length;
            for(let layerIdx = 0; layerIdx < hiddenLayers.length; layerIdx++){
              const layerSize = hiddenLayers[layerIdx];
              const weightBase = offset;
              const biasBase = weightBase + prevSize * layerSize;
              const nextActivations = getMlpLayerScratch(layerIdx, layerSize, dtype);
              const weightLimit = Math.min(biasBase, weightLen);
              for(let i = 0; i < prevSize; i++){
                const value = activations[i];
                if(!Number.isFinite(value) || value === 0){
                  continue;
                }
                const base = weightBase + i * layerSize;
                if(base >= weightLimit){
                  break;
                }
                const maxJ = Math.min(layerSize, weightLimit - base);
                for(let j = 0; j < maxJ; j++){
                  nextActivations[j] += value * weights[base + j];
                }
              }
              for(let j = 0; j < layerSize; j++){
                const biasIdx = biasBase + j;
                const sum = nextActivations[j] + (biasIdx < weightLen ? weights[biasIdx] : 0);
                nextActivations[j] = sum > 0 ? sum : 0;
              }
              offset = biasBase + layerSize;
              activations = nextActivations;
              prevSize = layerSize;
            }
            const outWeightsBase = offset;
            const outBiasIndex = outWeightsBase + prevSize;
            const outLimit = Math.min(outBiasIndex, weightLen);
            const outputScratch = getMlpOutputScratch(dtype);
            for(let i = 0; i < prevSize; i++){
              const value = activations[i];
              if(!Number.isFinite(value) || value === 0){
                continue;
              }
              const wIdx = outWeightsBase + i;
              if(wIdx >= outLimit){
                break;
              }
              outputScratch[0] += value * weights[wIdx];
            }
            const bias = (outBiasIndex < weightLen) ? weights[outBiasIndex] : 0;
            return outputScratch[0] + bias;
          }
          function scoreFeats(weights, feats){ return (train.modelType === 'mlp') ? mlpScore(weights, feats) : dot(weights, feats); }
          function choosePlacement2(weights, grid, curShape){
            return trainingProfiler.section('train.plan.single', () => {
              const acts = enumeratePlacements(grid, curShape);
              if(acts.length === 0) return null;
              let best = null;
              let bestScore = -Infinity;
              // Evaluate each valid placement exactly once.
              for(const a of acts){
                const sim = simulateAfterPlacement(grid, curShape, a.rot, a.col);
                if(!sim) continue;
                const baseFeats = featuresFromGrid(sim.grid, sim.lines);
                const score = scoreFeats(weights, baseFeats);
                if(score > bestScore){
                  bestScore = score;
                  best = a;
                }
              }
              return best;
            });
          }
          function planForCurrentPiece(){
            return trainingProfiler.section('train.plan', () => {
              if(!state.active) return null;
              const w = train.currentWeightsOverride || train.candWeights[train.candIndex] || train.mean;
              // Single-ply evaluation selects the best placement for the current piece.
              const placement = choosePlacement2(w, state.grid, state.active.shape);
              if(!placement){
                return null;
              }
              const len = SHAPES[state.active.shape].length;
              const cur = state.active.rot % len;
              const needRot = (placement.rot - cur + len) % len;
              return { targetRot: placement.rot, targetCol: placement.col, rotLeft: needRot, stage: 'rotate' };
            });
          }

          // Scatter plot of raw score per game (all candidates)
        function updateScorePlot(){
          const canvas = document.getElementById('score-plot');
          if(!canvas) return;
          const ctx = canvas.getContext('2d');
          const W = canvas.width, H = canvas.height;
          ctx.clearRect(0,0,W,H);

          const padL = 48;
          const padR = 24;
          const padT = 26;
          const padB = 44;
          const axisColor = 'rgba(249, 245, 255, 0.68)';
          const gridColor = 'rgba(249, 245, 255, 0.1)';

          const trainState = window.__train || null;
          const scores = (trainState && trainState.gameScores) ? trainState.gameScores : [];
          const types  = (trainState && trainState.gameModelTypes) ? trainState.gameModelTypes : [];
          const xw = Math.max(0, W - padL - padR);
          const yh = Math.max(0, H - padT - padB);

          const maxScore = scores.length ? Math.max(...scores) : 0;
          let maxY = Math.ceil(Math.max(10000, maxScore) / 10000) * 10000;
          if(!Number.isFinite(maxY) || maxY <= 0){
            maxY = 10000;
          }

          const yTicks = [];
          for(let tick = 0; tick <= maxY; tick += 10000){
            yTicks.push(tick);
          }
          if(yTicks[yTicks.length - 1] !== maxY){
            yTicks.push(maxY);
          }

          ctx.lineWidth = 1;
          ctx.strokeStyle = gridColor;
          yTicks.forEach((tick) => {
            const y = H - padB - (tick / maxY) * yh;
            ctx.beginPath();
            ctx.moveTo(padL, y);
            ctx.lineTo(W - padR, y);
            ctx.stroke();
          });

          ctx.strokeStyle = axisColor;
          ctx.lineWidth = 1.5;
          ctx.beginPath();
          ctx.moveTo(padL, padT);
          ctx.lineTo(padL, H - padB);
          ctx.lineTo(W - padR, H - padB);
          ctx.stroke();

          ctx.strokeStyle = axisColor;
          ctx.lineWidth = 1;
          ctx.fillStyle = axisColor;
          ctx.font = '11px "Instrument Serif", serif';
          ctx.textAlign = 'right';
          ctx.textBaseline = 'middle';
          yTicks.forEach((tick) => {
            const y = H - padB - (tick / maxY) * yh;
            ctx.beginPath();
            ctx.moveTo(padL - 6, y);
            ctx.lineTo(padL, y);
            ctx.stroke();
            ctx.fillText(tick.toLocaleString(), padL - 10, y);
          });

          const count = scores.length;
          if(trainState && typeof trainState.scorePlotPending !== 'number'){
            trainState.scorePlotPending = 0;
          }
          if(!count){
            if(trainState){
              trainState.scorePlotPending = 0;
              if(!trainState.scorePlotAxisMax || trainState.scorePlotAxisMax < 1){
                const baseline = Math.max(10, Math.ceil((trainState.popSize || 10) * 1.2));
                const maxCap = Math.max(1, trainState.maxPlotPoints || baseline);
                trainState.scorePlotAxisMax = Math.min(maxCap, baseline);
              }
            }
            return;
          }

          let axisMax = count;
          if(trainState){
            const maxCap = Math.max(count, trainState.maxPlotPoints || count);
            let currentAxis = Number.isFinite(trainState.scorePlotAxisMax) ? trainState.scorePlotAxisMax : 0;
            if(currentAxis < 1){
              const baseline = Math.max(10, Math.ceil((trainState.popSize || count || 5) * 1.2));
              currentAxis = Math.min(maxCap, baseline);
            }
            if(count > currentAxis){
              let next = Math.ceil(currentAxis * 1.2);
              if(!Number.isFinite(next) || next <= currentAxis){
                next = currentAxis + 1;
              }
              currentAxis = Math.min(maxCap, Math.max(next, count));
            }
            trainState.scorePlotAxisMax = currentAxis;
            trainState.scorePlotPending = 0;
            axisMax = Math.max(count, currentAxis);
          }

          const denom = axisMax > 1 ? axisMax - 1 : 1;
          const desiredTicks = Math.min(8, Math.max(3, Math.round(xw / 70)));
          let step = 1;
          if(axisMax > 1){
            const raw = denom / Math.max(1, desiredTicks - 1);
            const exponent = Math.floor(Math.log10(raw));
            const base = Math.pow(10, exponent);
            const fraction = raw / base;
            let niceFraction;
            if(fraction >= 5){
              niceFraction = 5;
            } else if(fraction >= 2){
              niceFraction = 2;
            } else {
              niceFraction = 1;
            }
            step = Math.max(1, Math.round(niceFraction * base));
          }

          const tickSet = new Set();
          for(let tick = 1; tick <= axisMax; tick += step){
            tickSet.add(Math.round(tick));
          }
          tickSet.add(axisMax);
          tickSet.add(count);
          const xTicks = Array.from(tickSet)
            .filter((tick) => tick >= 1 && tick <= axisMax)
            .sort((a,b) => a - b);

          ctx.textAlign = 'center';
          ctx.textBaseline = 'top';
          ctx.fillStyle = axisColor;
          ctx.strokeStyle = axisColor;
          ctx.lineWidth = 1;
          xTicks.forEach((tick) => {
            const ratio = axisMax <= 1 ? 1 : (tick - 1) / denom;
            const x = padL + ratio * xw;
            ctx.beginPath();
            ctx.moveTo(x, H - padB);
            ctx.lineTo(x, H - padB + 6);
            ctx.stroke();
            ctx.fillText(String(tick), x, H - padB + 8);
          });

          const COLORS = { linear: '#76b3ff', mlp: '#ff9a6b' };
          const safeMaxY = maxY || 1;
          const pointPositions = [];
          for(let i=0; i<count; i++){
            const gameNumber = i + 1;
            const ratio = axisMax <= 1 ? 1 : (gameNumber - 1) / denom;
            const x = padL + ratio * xw;
            const y = H - padB - (scores[i] / safeMaxY) * yh;
            const color = COLORS[types[i] || 'linear'] || COLORS.linear;
            pointPositions.push({ x, y });
            ctx.beginPath();
            ctx.arc(x, y, 4, 0, Math.PI * 2);
            ctx.fillStyle = color;
            ctx.fill();
            ctx.lineWidth = 1.2;
            ctx.strokeStyle = 'rgba(12, 17, 32, 0.85)';
            ctx.stroke();
          }

          if(trainState && Array.isArray(trainState.bestByGeneration) && trainState.bestByGeneration.length){
            const offset = Number.isFinite(trainState.gameScoresOffset) ? trainState.gameScoresOffset : 0;
            let selection = trainState.historySelection;
            if(selection !== null && selection !== undefined){
              selection = Math.max(0, Math.min(trainState.bestByGeneration.length - 1, Math.round(selection)));
              const snapshot = trainState.bestByGeneration[selection];
              const hasIndex = snapshot && Number.isFinite(snapshot.scoreIndex);
              if(hasIndex){
                const relative = Math.round(snapshot.scoreIndex - offset);
                if(relative >= 0 && relative < pointPositions.length){
                  const point = pointPositions[relative];
                  if(point && Number.isFinite(point.x) && Number.isFinite(point.y)){
                    ctx.save();
                    ctx.beginPath();
                    ctx.arc(point.x, point.y, 7, 0, Math.PI * 2);
                    ctx.fillStyle = 'rgba(59, 130, 246, 0.25)';
                    ctx.fill();
                    ctx.beginPath();
                    ctx.arc(point.x, point.y, 5.5, 0, Math.PI * 2);
                    ctx.fillStyle = '#3b82f6';
                    ctx.fill();
                    ctx.lineWidth = 2;
                    ctx.strokeStyle = '#1d4ed8';
                    ctx.stroke();
                    ctx.beginPath();
                    ctx.arc(point.x, point.y, 2.5, 0, Math.PI * 2);
                    ctx.fillStyle = '#bfdbfe';
                    ctx.fill();
                    ctx.restore();
                  }
                }
              }
            }
          }
        }

          function runAiMicroStep(){
            return trainingProfiler.section('train.ai.micro_step', () => {
              if(!state.active){
                return false;
              }

              // Watchdog: if the active piece hasn't changed state for a while, force a drop
              const sig = `${state.active.shape}:${state.active.rot}:${state.active.row}:${state.active.col}:${state.score}`;
              if(train.ai.lastSig === sig){
                train.ai.staleMs = (train.ai.staleMs || 0) + AI_STEP_MS;
              } else {
                train.ai.staleMs = 0;
                train.ai.lastSig = sig;
              }
              if(train.ai.staleMs > 1000){
                log('AI: watchdog forced drop');
                while(canMove(state.grid, state.active, 0, 1)) state.active.move(0,1);
                lock(state.grid, state.active);
                state.pieces++;
                if(state.pieces % 20 === 0){
                  state.level++;
                  state.gravity = gravityForLevel(state.level);
                  updateLevel();
                }
                const cleared = clearRows(state.grid);
                if(cleared){
                  state.score += cleared * 100 * (cleared > 1 ? cleared : 1);
                  updateScore();
                  recordClear(cleared);
                }
                if(state.grid[0].some((v) => v !== 0)) {
                  onGameOver();
                  train.ai.plan = null;
                  train.ai.staleMs = 0;
                  return false;
                }
                spawn();
                train.ai.plan = null;
                train.ai.staleMs = 0;
                if(!canMove(state.grid, state.active, 0, 0)) onGameOver();
                return false;
              }

              if(!train.ai.plan){
                train.ai.plan = planForCurrentPiece();
                if(!train.ai.plan){
                  // force drop to end episode
                  while(canMove(state.grid, state.active, 0, 1)) state.active.move(0,1);
                  lock(state.grid, state.active);
                  state.pieces++;
                  if(state.pieces % 20 === 0){
                    state.level++;
                    state.gravity = gravityForLevel(state.level);
                    updateLevel();
                  }
                  const cleared = clearRows(state.grid);
                  if(cleared){
                    state.score += cleared * 100 * (cleared > 1 ? cleared : 1);
                    updateScore();
                    recordClear(cleared);
                  }
                  if(state.grid[0].some((v) => v !== 0)) {
                    log('AI: top-out after forced drop');
                    onGameOver();
                    return false;
                  }
                  spawn();
                  if(!canMove(state.grid, state.active, 0, 0)) onGameOver();
                  return false;
                }
              }

              const plan = train.ai.plan;
              if(!plan) return true;
              if(plan.stage === 'rotate'){
                if(plan.rotLeft > 0){
                  state.active.rotate();
                  if(!canMove(state.grid, state.active, 0, 0)){
                    // Rotation blocked: abandon this plan to avoid stalling
                    state.active.rotate(-1);
                    train.ai.plan = null;
                    log('AI: rotation blocked, abandoning plan');
                  } else {
                    plan.rotLeft -= 1;
                  }
                  return true;
                }
                plan.stage = 'move';
                return true;
              }
              if(plan.stage === 'move'){
                if(state.active.col < plan.targetCol){
                  if(canMove(state.grid, state.active, 1, 0)){
                    state.active.move(1,0);
                  } else {
                    plan.stage = 'drop';
                  }
                  return true;
                }
                if(state.active.col > plan.targetCol){
                  if(canMove(state.grid, state.active, -1, 0)){
                    state.active.move(-1,0);
                  } else {
                    plan.stage = 'drop';
                  }
                  return true;
                }
                plan.stage = 'drop';
                return true;
              }
              if(plan.stage === 'drop'){
                if(canMove(state.grid, state.active, 0, 1)){
                  state.active.move(0,1);
                  return true;
                }
                lock(state.grid, state.active);
                state.pieces++;
                if(state.pieces % 20 === 0){
                  state.level++;
                  state.gravity = gravityForLevel(state.level);
                  updateLevel();
                }
                const cleared = clearRows(state.grid);
                if(cleared){
                  state.score += cleared * 100 * (cleared > 1 ? cleared : 1);
                  updateScore();
                  recordClear(cleared);
                }
                if(state.grid[0].some((v) => v !== 0)) {
                  log('AI: top-out after drop');
                  onGameOver();
                  train.ai.plan = null;
                  return false;
                }
                spawn();
                train.ai.plan = null;
                if(!canMove(state.grid, state.active, 0, 0)) onGameOver();
                return false;
              }
              return true;
            });
          }

          function aiStep(dt){
            if(!state.active){ return; }
            if(!canMove(state.grid, state.active, 0, 0)) { log('AI: spawn blocked -> game over'); onGameOver(); return; }

            const fastMode = train && train.enabled && train.visualizeBoard === false;
            const __limit = fastMode ? train.fastStepsPerFrame : MAX_AI_STEPS_PER_FRAME;
            let __aiSteps = 0;

            if(fastMode){
              train.ai.acc = 0;
              while(__aiSteps < __limit){
                __aiSteps += 1;
                if(!runAiMicroStep()){
                  return;
                }
              }
              return;
            }

            train.ai.acc += dt;
            while (train.ai.acc >= AI_STEP_MS && __aiSteps < __limit) {
              train.ai.acc -= AI_STEP_MS;
              __aiSteps += 1;
              if(!runAiMicroStep()){
                return;
              }
            }
          }
          window.__aiStep = aiStep;

          const downloadBtn = document.getElementById('download-weights');
          if(downloadBtn){
            downloadBtn.addEventListener('click', downloadCurrentWeights);
          }
          const uploadInput = document.getElementById('upload-weights');
          const uploadBtn = document.getElementById('upload-weights-button');
          if(uploadBtn && uploadInput){
            uploadBtn.addEventListener('click', () => {
              uploadInput.click();
            });
            uploadInput.addEventListener('change', () => {
              const file = uploadInput.files && uploadInput.files[0];
              if(!file){
                return;
              }
              const reader = new FileReader();
              reader.onload = (event) => {
                try {
                  const text = typeof event.target.result === 'string' ? event.target.result : '';
                  const snapshot = parseWeightSnapshot(text);
                  applyWeightSnapshot(snapshot, { fileName: file.name });
                } catch (err) {
                  console.error(err);
                  const message = (err && err.message) ? err.message : 'unknown error';
                  log(`Failed to load weights: ${message}`);
                } finally {
                  uploadInput.value = '';
                }
              };
              reader.onerror = () => {
                log('Failed to read weight file.');
                uploadInput.value = '';
              };
              reader.readAsText(file);
            });
          }

          const handleHistorySliderInput = () => {
            if(!historySlider || !train){
              return;
            }
            if(!Array.isArray(train.bestByGeneration) || train.bestByGeneration.length === 0){
              train.historySelection = null;
            } else {
              const raw = Number(historySlider.value);
              const total = train.bestByGeneration.length;
              const sliderMax = total;
              if(!Number.isFinite(raw) || raw >= sliderMax){
                train.historySelection = null;
              } else {
                const idx = Math.min(total - 1, Math.max(0, Math.round(raw)));
                train.historySelection = idx;
              }
            }
            syncHistoryControls();
            updateTrainStatus();
            updateScorePlot();
          };
          if(historySlider){
            historySlider.addEventListener('input', handleHistorySliderInput);
            historySlider.addEventListener('change', handleHistorySliderInput);
          }

          // Hook up training buttons
          const trainBtn = document.getElementById('train');
          if(trainBtn){ trainBtn.addEventListener('click', () => { if(train.enabled) stopTraining(); else startTraining(); }); }
          const trainResetBtn = document.getElementById('train-reset');
          if(trainResetBtn){ trainResetBtn.addEventListener('click', resetTraining); }
          const renderToggleInput = document.getElementById('render-toggle');
          const renderToggleLabel = document.getElementById('render-toggle-label');
          function syncRenderToggle(){
            if(!renderToggleInput) return;
            renderToggleInput.checked = !!train.visualizeBoard;
            if(renderToggleLabel){
              renderToggleLabel.dataset.active = renderToggleInput.checked ? 'true' : 'false';
            }
          }
          if(renderToggleInput){
            renderToggleInput.checked = !!train.visualizeBoard;
            renderToggleInput.addEventListener('change', () => {
              train.visualizeBoard = renderToggleInput.checked;
              syncRenderToggle();
              if(train.visualizeBoard){
                try { draw(state.grid, state.active); drawNext(state.next); } catch(_) {}
                updateScore(true); updateLevel(true);
              }
            });
          }
          syncRenderToggle();
          initMlpConfigUi();
          const modelSel = document.getElementById('model-select');
          function setModelType(mt){
            if(mt !== 'linear' && mt !== 'mlp') return;
            const wasRunning = train.enabled;
            if(wasRunning) stopTraining();
            train.modelType = mt;
            currentModelType = mt;
            train.mlpHiddenLayers = mlpHiddenLayers.slice();
            // Prefer f16 for MLP if available, else f32
            train.dtype = (mt==='mlp' && HAS_F16) ? 'f16' : 'f32';
            // Re-init mean/std to the appropriate initial values for this model
            train.mean = initialMean(mt);
            train.std  = initialStd(mt);
            updateTrainStatus();
            // Reset training state
            resetTraining();
            syncMlpConfigVisibility();
            if(wasRunning) startTraining();
          }
          if(modelSel){ modelSel.addEventListener('change', (e) => setModelType(modelSel.value)); }
          updateTrainStatus();
        })();
      })();
    </script>
  </body>
</html>
<|MERGE_RESOLUTION|>--- conflicted
+++ resolved
@@ -2385,10 +2385,9 @@
                       const diff = wCand[d] - newMean[d];
                       newStd[d] += diff * diff;
                     }
-<<<<<<< HEAD
-=======
+
                     train.bestFitness = bestThisGen;
->>>>>>> f708390a
+
                   }
                 }
                 for(let d = 0; d < dim; d++){
