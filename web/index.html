<!DOCTYPE html>
<html lang="en">
  <head>
    <meta charset="UTF-8" />
    <meta name="viewport" content="width=device-width, initial-scale=1.0" />
    <meta
      http-equiv="Content-Security-Policy"
      content="default-src 'self' https://pyscript.net https://cdn.jsdelivr.net https://cdn.tailwindcss.com data: blob:; script-src 'self' 'unsafe-inline' 'unsafe-eval' https://pyscript.net https://cdn.jsdelivr.net https://cdn.tailwindcss.com; style-src 'self' 'unsafe-inline' https://pyscript.net https://fonts.googleapis.com; connect-src 'self' https://pyscript.net https://cdn.jsdelivr.net https://cdn.tailwindcss.com https://fonts.googleapis.com https://fonts.gstatic.com data: blob:; font-src 'self' https://fonts.gstatic.com; img-src 'self' data:;"
    />
    <title>Tetris</title>
    <script src="https://cdn.jsdelivr.net/npm/@tensorflow/tfjs@4.18.0/dist/tf.min.js"></script>
    <script src="https://cdn.jsdelivr.net/npm/d3@7/dist/d3.min.js"></script>
    <link rel="preconnect" href="https://fonts.googleapis.com" />
    <link rel="preconnect" href="https://fonts.gstatic.com" crossorigin />
    <link
      href="https://fonts.googleapis.com/css2?family=Instrument+Serif:ital,wght@0,400;0,700;1,400;1,700&display=swap"
      rel="stylesheet"
    />
    <script>
      tailwind.config = {
        theme: {
          extend: {
            colors: {
              ink: '#161629',
              iris: '#5E4AE3',
              plum: '#C09FE4',
              citron: '#F4F779',
              fern: '#2F6B49',
              spruce: '#0C3B2E',
              rosewood: '#8C2F39',
              mint: '#8DE1AD',
              shell: '#F9F5FF',
            },
            fontFamily: {
              display: ['"Instrument Serif"', 'serif'],
              body: ['"Instrument Serif"', 'serif'],
            },
            boxShadow: {
              glow: '0 30px 60px rgba(32, 19, 72, 0.4)',
            },
          },
        },
      };
    </script>
    <script src="https://cdn.tailwindcss.com"></script>

    <style>
      :root {
        color-scheme: dark;
        --button-gradient: linear-gradient(135deg, #1f6f4d, #4fb272);
        --button-text-color: #f4fff6;
      }
      body {
        position: relative;
        margin: 0;
        min-height: 100vh;
        font-family: "Instrument Serif", serif;
        text-align: center;
        color: #f9f5ff;
        background:
          radial-gradient(120% 120% at 16% 20%, rgba(244, 247, 121, 0.18) 0%, transparent 56%),
          radial-gradient(130% 110% at 84% 12%, rgba(94, 74, 227, 0.28) 0%, transparent 62%),
          radial-gradient(120% 120% at 82% 82%, rgba(141, 225, 173, 0.24) 0%, transparent 68%),
          linear-gradient(135deg, #161629 0%, #241b4b 48%, #0f3b2e 100%);
        overflow-x: hidden;
      }
      body::before {
        content: "";
        position: fixed;
        inset: 0;
        pointer-events: none;
        background: linear-gradient(135deg, rgba(192, 159, 228, 0.16), rgba(22, 22, 41, 0.62));
        opacity: 0.85;
        mix-blend-mode: screen;
        z-index: -2;
      }
      .aura-shape {
        position: absolute;
        border-radius: 48px;
        filter: drop-shadow(0 30px 60px rgba(17, 17, 31, 0.36));
        z-index: -1;
      }
      .aura-shape--1 {
        top: -96px;
        left: -56px;
        width: 280px;
        height: 320px;
        background: linear-gradient(135deg, rgba(94, 74, 227, 0.82), rgba(192, 159, 228, 0.55));
      }
      .aura-shape--2 {
        top: 180px;
        right: 8%;
        width: 220px;
        height: 220px;
        border-radius: 50%;
        border: 6px solid rgba(244, 247, 121, 0.55);
        background: transparent;
      }
      .aura-shape--3 {
        bottom: -140px;
        left: 12%;
        width: 190px;
        height: 320px;
        background: linear-gradient(180deg, rgba(15, 59, 46, 0.8), rgba(141, 225, 173, 0.45));
        transform: rotate(-12deg);
      }
      .aura-shape--4 {
        bottom: -170px;
        right: -96px;
        width: 360px;
        height: 280px;
        background: linear-gradient(135deg, rgba(140, 47, 57, 0.78), rgba(94, 74, 227, 0.5));
        transform: rotate(18deg);
        border-radius: 60px;
      }
      canvas {
        display: block;
        margin: 0 auto;
        border-radius: 32px;
        border: 2px solid rgba(255, 255, 255, 0.18);
        background: #1c1b32;
      }
      #preview {
        display: block;
      }
      #score-plot {
        display: block;
        border-radius: 28px;
        border: 1px solid rgba(249, 245, 255, 0.16);
        background: linear-gradient(135deg, rgba(12, 59, 46, 0.18), rgba(22, 22, 41, 0.35));
        backdrop-filter: blur(6px);
      }
      #network-viz {
        border-radius: 32px;
        border: 1px solid rgba(255, 255, 255, 0.22);
        background: rgba(12, 59, 46, 0.12);
      }
      #network-viz svg {
        width: 100%;
        height: 100%;
        border-radius: 30px;
      }
      #network-viz text {
        font-size: 10px;
        fill: rgba(249, 245, 255, 0.82);
        pointer-events: none;
      }
      #diagnostics {
        border-radius: 28px;
        border: 1px solid rgba(255, 255, 255, 0.18);
        background: rgba(12, 59, 46, 0.12);
        box-shadow: inset 0 0 0 1px rgba(249, 245, 255, 0.05);
        overflow-y: auto;
        font-family: "Instrument Serif", serif;
      }
      .glass-panel {
        border-radius: 28px;
        border: 1px solid rgba(255, 255, 255, 0.18);
        background: linear-gradient(135deg, rgba(249, 245, 255, 0.18), rgba(94, 74, 227, 0.08));
        box-shadow: 0 20px 45px rgba(10, 10, 26, 0.35);
      }
      .noscript-alert {
        background: linear-gradient(135deg, rgba(140, 47, 57, 0.24), rgba(249, 245, 255, 0.12));
        border-color: rgba(140, 47, 57, 0.45);
        color: #8c2f39;
        text-shadow: 0 1px 12px rgba(249, 245, 255, 0.35);
      }
      .icon-btn {
        position: relative;
        display: inline-flex;
        align-items: center;
        justify-content: center;
        width: 62px;
        height: 62px;
        border-radius: 22px;
        border: none;
        background: var(--button-gradient);
        color: var(--button-text-color);
        font-size: 26px;
        font-weight: 600;
        letter-spacing: 0.04em;
        box-shadow: 0 14px 30px rgba(17, 17, 31, 0.35), inset 0 2px 0 rgba(255, 255, 255, 0.6);
        cursor: pointer;
        transition: transform 0.18s ease, box-shadow 0.2s ease;
      }
      .icon-btn::before {
        content: "";
        position: absolute;
        inset: 4px;
        border-radius: 18px;
        background: linear-gradient(145deg, rgba(255, 255, 255, 0.52), rgba(255, 255, 255, 0));
        opacity: 0.85;
        pointer-events: none;
      }
      .icon-btn:hover {
        transform: translateY(-2px);
        box-shadow: 0 18px 36px rgba(17, 17, 31, 0.38);
      }
      .icon-btn:active {
        transform: translateY(1px) scale(0.97);
        box-shadow: 0 8px 18px rgba(17, 17, 31, 0.4) inset;
      }
      .icon-btn--violet,
      .icon-btn--emerald {
        background: var(--button-gradient);
        color: var(--button-text-color);
      }
      .icon-btn--wide {
        width: auto;
        min-width: 150px;
        padding: 0 1.8rem;
        font-size: 18px;
      }
      select,
      input[type='range'] {
        font-family: "Instrument Serif", serif;
      }
      select {
        background: rgba(249, 245, 255, 0.14);
        border: 1px solid rgba(255, 255, 255, 0.24);
        border-radius: 18px;
        color: #f9f5ff;
        padding: 0.6rem 1rem;
      }
      select:focus {
        outline: none;
        border-color: rgba(244, 247, 121, 0.7);
        box-shadow: 0 0 0 3px rgba(244, 247, 121, 0.25);
      }
      input[type='range'] {
        width: 240px;
        accent-color: #f4f779;
      }
      canvas:focus {
        outline: none;
      }
      @media (max-width: 768px) {
        canvas {
          width: min(88vw, 320px);
          height: auto;
        }
        .icon-btn {
          width: 56px;
          height: 56px;
          font-size: 22px;
        }
        .icon-btn--wide {
          min-width: 140px;
          padding: 0 1.5rem;
        }
      }
      /* No external runtimes required; pure JS renderer */
    </style>
  </head>
  <body class="relative min-h-screen overflow-x-hidden font-body antialiased text-shell">
    <div class="aura-shape aura-shape--1"></div>
    <div class="aura-shape aura-shape--2"></div>
    <div class="aura-shape aura-shape--3"></div>
    <div class="aura-shape aura-shape--4"></div>
    <main class="relative z-10 flex flex-col items-center px-6 py-12 md:py-16 gap-12">
      <header class="max-w-3xl text-center">
        <p class="text-xs uppercase tracking-[0.45em] text-plum/70">AUTO ARCADE</p>
        <h1 class="mt-5 text-4xl md:text-6xl font-display text-citron drop-shadow-[0_18px_40px_rgba(94,74,227,0.35)]">
          Tetris Reinforcement Learning Lab
        </h1>
      </header>
      <noscript>
        <div class="glass-panel noscript-alert px-6 py-4 text-base rounded-3xl">
          JavaScript is disabled. Enable it to play.
        </div>
      </noscript>
      <div class="game relative flex w-full max-w-5xl flex-col items-center gap-10">
        <div class="flex w-full max-w-5xl flex-col items-center gap-4 md:flex-row md:items-start md:justify-center md:gap-6">
          <canvas id="canvas" width="300" height="600" tabindex="0" class="shadow-glow"></canvas>
          <div class="flex w-full max-w-sm flex-col items-start gap-6 md:w-auto md:items-start md:gap-8">
            <div class="flex flex-col items-start gap-3 md:items-start">
              <canvas id="preview" width="140" height="140" class="h-[140px] w-[140px]"></canvas>
            </div>
            <div class="flex flex-col items-start gap-2 md:items-start md:text-left">
              <div id="level" class="text-xs uppercase tracking-[0.45em] text-plum/70">Level: 0</div>
              <div
                id="score"
                class="text-4xl font-display text-citron drop-shadow-[0_14px_35px_rgba(244,247,121,0.35)]"
              >
                Score: 0
              </div>
            </div>
          </div>
        </div>
      </div>
      <section class="flex w-full max-w-3xl flex-col items-center gap-5">
        <div class="controls flex flex-wrap items-center justify-center gap-4">
          <button id="toggle" class="icon-btn" title="Play/Pause" aria-label="Play/Pause">▶</button>
          <button id="reset" class="icon-btn icon-btn--emerald" title="Reset" aria-label="Reset">⟲</button>
        </div>
        <div class="controls flex flex-wrap items-center justify-center gap-4">
          <button
            id="train"
            class="icon-btn icon-btn--violet"
            title="Start/Stop Training"
            aria-label="Start/Stop Training"
          >
            AI
          </button>
          <button
            id="train-reset"
            class="icon-btn icon-btn--emerald"
            title="Reset Training"
            aria-label="Reset Training"
          >
            ♻️
          </button>
        </div>
        <div class="controls flex flex-wrap items-center justify-center gap-4">
          <label for="model-select" class="text-xs uppercase tracking-[0.35em] text-plum/70">Model:</label>
          <select id="model-select" class="bg-transparent text-base font-display">
            <option value="linear" selected>Linear (ES)</option>
            <option value="mlp">MLP (tf.js)</option>
          </select>
          <button
            id="render-toggle"
            class="icon-btn icon-btn--violet icon-btn--wide"
            title="Show/Hide Game During Training"
            aria-label="Show or Hide Game"
          >
            Hide Game
          </button>
        </div>
        <div
          id="mlp-config"
          class="glass-panel hidden w-full max-w-3xl flex flex-col items-center gap-4 px-4 py-4 text-sm text-plum/70"
        >
          <div class="flex flex-wrap items-center justify-center gap-3">
            <label for="mlp-hidden-count" class="text-xs uppercase tracking-[0.35em] text-plum/70">Hidden Layers</label>
            <select id="mlp-hidden-count" class="bg-transparent text-base font-display">
              <option value="1">1</option>
              <option value="2">2</option>
              <option value="3">3</option>
            </select>
          </div>
          <div id="mlp-layer-controls" class="flex flex-wrap items-center justify-center gap-4"></div>
        </div>
        <div class="controls flex flex-wrap items-center justify-center gap-4">
          <label for="speed" id="speed-label" class="text-xs uppercase tracking-[0.35em] text-plum/70">
            Speed: <span id="speed-display" class="text-citron">1x</span>
          </label>
          <input id="speed" type="range" min="1" max="50" value="1" class="w-60 md:w-72 accent-citron" />
        </div>
        <div class="mt-10 flex w-full flex-col items-center gap-4">
          <span class="text-sm uppercase tracking-[0.45em] text-plum/70 md:text-base">Training Progress</span>
          <canvas
            id="score-plot"
            width="520"
            height="240"
            class="h-[240px] w-full max-w-[520px]"
          ></canvas>
        </div>
      </section>
      <section class="mt-6 w-full max-w-5xl space-y-6">
        <div id="train-status" class="text-center text-xs uppercase tracking-[0.45em] text-mint/70"></div>
        <div id="network-viz" aria-label="Network weight visualization" class="glass-panel mx-auto h-[260px] w-full overflow-hidden p-6"></div>
        <div
          id="diagnostics"
          aria-live="polite"
          class="glass-panel mx-auto h-[240px] w-full max-w-5xl overflow-y-auto p-6 text-left text-sm leading-relaxed text-shell/80"
        ></div>
      </section>
      <section class="w-full max-w-5xl">
        <div class="glass-panel mx-auto mt-8 w-full space-y-6 rounded-3xl px-6 py-8 text-left">
          <div>
            <span class="text-xs uppercase tracking-[0.45em] text-plum/70">Feature Engineering</span>
            <h2 class="mt-2 text-2xl font-display text-citron">Model Inputs Explained</h2>
            <p class="mt-3 text-sm leading-relaxed text-plum/80">
              Each candidate placement is simulated and summarized by handcrafted features before being scored by the linear or
              MLP policy. These descriptors capture board safety, line clears, and surface texture so the agent can balance
              clearing lines with maintaining a stable stack.
            </p>
          </div>
          <dl class="grid grid-cols-1 gap-4 sm:grid-cols-2">
            <div>
              <dt class="font-semibold text-shell">Lines</dt>
              <dd class="text-sm text-plum/80">Normalized count of cleared lines after the drop (lines ÷ 4).</dd>
            </div>
            <div>
              <dt class="font-semibold text-shell">Lines²</dt>
              <dd class="text-sm text-plum/80">Square of cleared lines scaled by 16, rewarding multi-line clears.</dd>
            </div>
            <div>
              <dt class="font-semibold text-shell">Single Clear</dt>
              <dd class="text-sm text-plum/80">Indicator that exactly one row was removed by the placement.</dd>
            </div>
            <div>
              <dt class="font-semibold text-shell">Double Clear</dt>
              <dd class="text-sm text-plum/80">Indicator for clearing exactly two lines at once.</dd>
            </div>
            <div>
              <dt class="font-semibold text-shell">Triple Clear</dt>
              <dd class="text-sm text-plum/80">Indicator for clearing exactly three simultaneous lines.</dd>
            </div>
            <div>
              <dt class="font-semibold text-shell">Tetris</dt>
              <dd class="text-sm text-plum/80">Indicator capturing a four-line clear produced by the move.</dd>
            </div>
            <div>
              <dt class="font-semibold text-shell">Holes</dt>
              <dd class="text-sm text-plum/80">Fraction of empty cells trapped beneath blocks within each column.</dd>
            </div>
            <div>
              <dt class="font-semibold text-shell">Bumpiness</dt>
              <dd class="text-sm text-plum/80">Normalized sum of height differences between adjacent columns.</dd>
            </div>
            <div>
              <dt class="font-semibold text-shell">Max Height</dt>
              <dd class="text-sm text-plum/80">Tallest column height scaled by the board height.</dd>
            </div>
            <div>
              <dt class="font-semibold text-shell">Well Sum</dt>
              <dd class="text-sm text-plum/80">Total depth of wells (columns lower than both neighbors) normalized by board area.</dd>
            </div>
            <div>
              <dt class="font-semibold text-shell">Edge Wells</dt>
              <dd class="text-sm text-plum/80">Deepest left or right edge indentation relative to its lone neighbor.</dd>
            </div>
            <div>
              <dt class="font-semibold text-shell">Contact</dt>
              <dd class="text-sm text-plum/80">Normalized surface area where blocks touch neighbors or the floor.</dd>
            </div>
            <div>
              <dt class="font-semibold text-shell">Row Transitions</dt>
              <dd class="text-sm text-plum/80">Horizontal filled-to-empty transitions counted across each row.</dd>
            </div>
            <div>
              <dt class="font-semibold text-shell">Col Transitions</dt>
              <dd class="text-sm text-plum/80">Vertical filled-to-empty transitions counted down each column.</dd>
            </div>
            <div>
              <dt class="font-semibold text-shell">Aggregate Height</dt>
              <dd class="text-sm text-plum/80">Sum of all column heights normalized by the playable area.</dd>
            </div>
          </dl>
        </div>
      </section>
    </main>
    <script>
      // --- Minimal Tetris in plain JavaScript (no PyScript) ---
      (function () {
        const canvas = document.getElementById('canvas');
        const preview = document.getElementById('preview');
        const diag = document.getElementById('diagnostics');
        const MAX_LOG_LINES = 200;
        const trainStatus = document.getElementById('train-status');
        const networkVizEl = document.getElementById('network-viz');
        const mlpConfigEl = document.getElementById('mlp-config');
        const mlpHiddenCountSel = document.getElementById('mlp-hidden-count');
        const mlpLayerControlsEl = document.getElementById('mlp-layer-controls');
        const scoreEl = document.getElementById('score');
        const levelEl = document.getElementById('level');
        const ctx = canvas.getContext('2d');
        const pctx = preview.getContext('2d');
        const CELL = 30, WIDTH = 10, HEIGHT = 20;
        const PREV_CELL = 28; // slightly smaller cell for preview
        const BOARD_BG = '#1b1839';
        const GRID_LINE = 'rgba(255, 255, 255, 0.08)';
        const PREVIEW_STROKE = 'rgba(249, 245, 255, 0.6)';
        // Performance tuning caps
        const MAX_AI_STEPS_PER_FRAME = 64;
        const speedSlider = document.getElementById('speed');
        const speedDisplay = document.getElementById('speed-display');
        let speedMult = 1;
        if (speedSlider) {
          speedSlider.addEventListener('input', () => {
            speedMult = Number(speedSlider.value);
            if (speedDisplay) speedDisplay.textContent = `${speedMult}x`;
            if (state.running) {
              clearTimeout(state.raf);
              scheduleNext();
            }
          });
        }

        const log = (t) => {
          if (!diag) return;
          const d = document.createElement('div');
          const now = new Date().toLocaleTimeString();
          d.textContent = `[${now}] ${t}`;
          diag.prepend(d);
          // Trim log to avoid unbounded DOM growth
          while (diag.childElementCount > MAX_LOG_LINES) {
            diag.removeChild(diag.lastChild);
          }
        };

        const Shapes = {
          I: [[0,0],[0,1],[0,2],[0,3]],
          O: [[0,0],[0,1],[1,0],[1,1]],
          T: [[0,0],[0,1],[0,2],[1,1]],
          S: [[0,1],[0,2],[1,0],[1,1]],
          Z: [[0,0],[0,1],[1,1],[1,2]],
          J: [[0,0],[1,0],[1,1],[1,2]],
          L: [[0,2],[1,0],[1,1],[1,2]],
        };

        const rotate = (state) => {
          const rot = state.map(([r,c]) => [c, -r]);
          let minR = Math.min(...rot.map(([r]) => r));
          let minC = Math.min(...rot.map(([,c]) => c));
          return rot.map(([r,c]) => [r - minR, c - minC]);
        };

        const genRotations = (s) => {
          const r = [s];
          for (let i=0;i<3;i++) r.push(s = rotate(s));
          return r;
        };

        const SHAPES = {};
        for (const k of Object.keys(Shapes)) SHAPES[k] = genRotations(Shapes[k]);

        const emptyGrid = () => Array.from({length: HEIGHT}, () => Array(WIDTH).fill(0));

        // Level speed table roughly matching classic NES Tetris up to level 9
        const LEVEL_FRAMES = {
          0:48,1:43,2:38,3:33,4:28,5:23,6:18,7:13,8:8,9:6
        };
        const gravityForLevel = (lvl) => {
          if (lvl >= 10) return 0;
          const frames = LEVEL_FRAMES[lvl] ?? LEVEL_FRAMES[9];
          return (frames/60)*1000; // convert frames to ms
        };

        class Piece {
          constructor(shape){ this.shape = shape; this.rot = 0; this.row = 0; this.col = Math.floor(WIDTH/2) - 2; }
          blocks(){ const s = SHAPES[this.shape][this.rot]; return s.map(([dr,dc]) => [this.row+dr, this.col+dc]); }
          move(dx,dy){ this.col += dx; this.row += dy; }
          rotate(dir=1){ const states = SHAPES[this.shape]; this.rot = (this.rot + (dir>=0?1:states.length-1)) % states.length; }
        }

        const canMove = (grid, piece, dx, dy) => {
          for(const [r,c] of piece.blocks()){
            const nr = r + dy, nc = c + dx;
            if (nr < 0 || nr >= HEIGHT || nc < 0 || nc >= WIDTH) return false;
            if (grid[nr][nc] !== 0) return false;
          }
          return true;
        };

        const lock = (grid, piece) => { for(const [r,c] of piece.blocks()) grid[r][c] = piece.shape; };

        const clearRows = (grid) => {
          let remaining = grid.filter(row => row.some(v => v===0));
          const cleared = HEIGHT - remaining.length;
          while(remaining.length < HEIGHT) remaining.unshift(Array(WIDTH).fill(0));
          for(let r=0;r<HEIGHT;r++) grid[r]=remaining[r];
          return cleared;
        };

        const SHAPE_COLORS = {
          I: '#4cc9f0',
          O: '#f2e963',
          T: '#7a5bff',
          S: '#7ae48b',
          Z: '#ff6f76',
          J: '#4a6cff',
          L: '#ff9f66',
        };

        const hexToRgb = (hex) => {
          if (!hex) return null;
          const normalized = hex.replace('#', '');
          const expand = normalized.length === 3
            ? normalized.split('').map((c) => c + c).join('')
            : normalized;
          if (expand.length !== 6) return null;
          const r = parseInt(expand.slice(0, 2), 16);
          const g = parseInt(expand.slice(2, 4), 16);
          const b = parseInt(expand.slice(4, 6), 16);
          if ([r, g, b].some((v) => Number.isNaN(v))) return null;
          return [r, g, b];
        };

        const rgbToHex = (rgb) => {
          if (!rgb) return null;
          return (
            '#'
            + rgb
                .map((v) => {
                  const clamped = Math.max(0, Math.min(255, Math.round(v)));
                  return clamped.toString(16).padStart(2, '0');
                })
                .join('')
          );
        };

        const mixColor = (hex, mixHex, weight = 0.5) => {
          const base = hexToRgb(hex);
          const mix = hexToRgb(mixHex);
          if (!base || !mix) return hex;
          const w = Math.max(0, Math.min(1, weight));
          const blended = base.map((v, idx) => v * (1 - w) + mix[idx] * w);
          return rgbToHex(blended) || hex;
        };

        const lightenHex = (hex, amount = 0.25) => mixColor(hex, '#ffffff', amount);
        const darkenHex = (hex, amount = 0.25) => mixColor(hex, '#000000', amount);

        const paintBlock = (context, color, x, y, size, options = {}) => {
          const { shadow = true, stroke = GRID_LINE } = options;
          const gradient = context.createLinearGradient(x, y, x + size, y + size);
          gradient.addColorStop(0, lightenHex(color, 0.35));
          gradient.addColorStop(0.5, color);
          gradient.addColorStop(1, darkenHex(color, 0.2));
          context.save();
          context.fillStyle = gradient;
          if (shadow) {
            context.shadowColor = lightenHex(color, 0.35);
            context.shadowBlur = 8;
          }
          context.fillRect(x, y, size, size);
          if (shadow) {
            context.shadowBlur = 0;
          }
          context.strokeStyle = stroke;
          context.strokeRect(x, y, size, size);
          context.restore();
        };

        function draw(grid, active){
          try {
            if(window.__train && window.__train.enabled && window.__train.visualizeBoard === false){
              return; // skip board rendering in training fast mode
            }
          } catch(_) {}
          ctx.fillStyle = BOARD_BG;
          ctx.fillRect(0,0,WIDTH*CELL,HEIGHT*CELL);
          ctx.lineWidth = 1.2;
          // locked
          for(let r=0;r<HEIGHT;r++){
            for(let c=0;c<WIDTH;c++){
              const val = grid[r][c];
              const x = c*CELL;
              const y = r*CELL;
              if(val){
                const color = SHAPE_COLORS[val] || '#6c7dd9';
                paintBlock(ctx, color, x, y, CELL, { shadow: false });
              } else {
                ctx.strokeStyle = GRID_LINE;
                ctx.strokeRect(x, y, CELL, CELL);
              }
            }
          }
          // active
          if(active){
            const color = SHAPE_COLORS[active.shape] || '#6c7dd9';
            for(const [r,c] of active.blocks()){
              paintBlock(ctx, color, c*CELL, r*CELL, CELL, { shadow: true });
            }
          }
        }

        function drawNext(shape){
          try {
            if(window.__train && window.__train.enabled && window.__train.visualizeBoard === false){
              return; // skip preview rendering in training fast mode
            }
          } catch(_) {}
          const W = preview.width, H = preview.height;
          pctx.clearRect(0, 0, W, H);
          if(!shape) return;
          const state = SHAPES[shape][0];
          let minR=Infinity, minC=Infinity, maxR=-Infinity, maxC=-Infinity;
          for(const [r,c] of state){ minR=Math.min(minR,r); minC=Math.min(minC,c); maxR=Math.max(maxR,r); maxC=Math.max(maxC,c); }
          const w = (maxC-minC+1)*PREV_CELL; const h = (maxR-minR+1)*PREV_CELL;
          const offX = Math.floor((W - w)/2); const offY = Math.floor((H - h)/2);
          for(const [r,c] of state){
            const x = offX + (c-minC)*PREV_CELL;
            const y = offY + (r-minR)*PREV_CELL;
            const color = SHAPE_COLORS[shape] || '#6c7dd9';
            paintBlock(pctx, color, x, y, PREV_CELL, { shadow: false, stroke: PREVIEW_STROKE });
          }
        }

        // Record cleared line counts for training fitness (safe no-op if training is off)
        function recordClear(lines){
          try {
            const tr = window.__train;
            if(tr && tr.enabled){
              if(!tr.clearCounts) tr.clearCounts = {1:0,2:0,3:0,4:0};
              if(lines>=1 && lines<=4){ tr.clearCounts[lines] = (tr.clearCounts[lines]||0) + 1; }
            }
          } catch(_) { /* ignore */ }
        }

        function isHeadlessTrainingActive(){
          try {
            const tr = window.__train;
            return !!(tr && tr.enabled && tr.visualizeBoard === false);
          } catch (_) {
            return false;
          }
        }

        function updateScore(force){
          if(!force && isHeadlessTrainingActive()) return;
          if(scoreEl) scoreEl.textContent = `Score: ${state.score}`;
        }
        function updateLevel(force){
          if(!force && isHeadlessTrainingActive()) return;
          if(levelEl) levelEl.textContent = `Level: ${state.level}`;
        }

        const state = { grid: emptyGrid(), active: null, next: null, score: 0, level:0, pieces:0, running:false, paused:false, last:0, acc:0, gravity:gravityForLevel(0), raf:null, wdAcc:0, lastSig:'', renderEvery:1, renderCounter:0 };

        const shapes = Object.keys(SHAPES);
        function shuffle(arr){ for(let i=arr.length-1;i>0;i--){ const j=Math.floor(Math.random()*(i+1)); const t=arr[i]; arr[i]=arr[j]; arr[j]=t; } return arr; }
        let bag = [];
        const drawFromBag = () => { if(bag.length===0){ bag = shuffle(shapes.slice()); } return bag.pop(); };

        const spawn = () => { const s = state.next || drawFromBag(); state.active = new Piece(s); state.next = drawFromBag(); drawNext(state.next); updateScore(); updateLevel(); };

        // Robust game-over trigger used by outer loop/inputs.
        // Delegates to window.__onGameOver if available; otherwise, performs a minimal safe reset.
        function triggerGameOver(){
          try {
            if (typeof window.__onGameOver === 'function') {
              return window.__onGameOver();
            }
          } catch (_) { /* fall through to fallback */ }
          // Fallback: minimal reset so the loop can continue gracefully
          try {
            log('Game over (fallback). Resetting.');
          } catch(_) {}
          Object.assign(state, { grid: emptyGrid(), active: null, next: null, score: 0, level: 0, pieces: 0 });
          state.gravity = gravityForLevel(0);
          updateLevel();
          updateScore();
          spawn();
        }

        const scheduleNext = () => {
          // Run the main loop at a steady ~60 FPS; speed multiplier is applied
          // inside the loop by scaling the effective delta time.
          let delay = 1000 / 60;
          try {
            const tr = window.__train;
            if (tr && tr.enabled && tr.visualizeBoard === false) {
              delay = 0;
            }
          } catch (_) {}
          state.raf = setTimeout(() => tick(performance.now()), delay);
        };

        function updateRenderDecimation(){
          // Default: draw every frame; this can be expanded later to skip frames
          state.renderEvery = 1;
          state.renderCounter = 0;
        }

        function tick(ts){
          try {
            if(!state.running){ return; }
            if(!state.last) state.last = ts;
            const dt = ts - state.last; state.last = ts;
            let effDt = dt * speedMult;
            try {
              const tr = window.__train;
              if(tr && tr.enabled && tr.visualizeBoard === false){
                effDt = dt;
              }
            } catch(_) {}
            // Watchdog: detect lack of progress for > 2s wall time and reset
            const curSig = state.active ? `${state.active.shape}:${state.active.rot}:${state.active.row}:${state.active.col}:${state.score}:${state.pieces}` : `none:${state.score}:${state.pieces}`;
            if(curSig === state.lastSig){ state.wdAcc += dt; } else { state.wdAcc = 0; state.lastSig = curSig; }
            if(state.wdAcc > 2000 && !state.paused){ log('Watchdog: no progress for 2s -> game over'); triggerGameOver(); state.wdAcc = 0; }
            // Fallback: ensure there is always an active piece when running
            if(!state.paused && !state.active){
              spawn();
              if(!canMove(state.grid, state.active, 0, 0)) { log('Tick: spawned into block -> game over'); triggerGameOver(); return; }
            }
            if(!state.paused && state.active){
              // Global guard: if the active piece cannot exist at its current
              // position (e.g., spawn collision), trigger game over/reset.
              if(!canMove(state.grid, state.active, 0, 0)){
                log('Tick: spawn blocked -> game over');
                triggerGameOver();
                return;
              }
              if(window.__train && window.__train.enabled){
                window.__aiStep(effDt);
              } else {
                state.acc += effDt;
                while(state.acc >= state.gravity){
                  state.acc -= state.gravity;
                  if(canMove(state.grid, state.active, 0, 1)) state.active.move(0,1);
                  else {
                    lock(state.grid, state.active);
                    state.pieces++;
                    if(state.pieces % 20 === 0){
                      state.level++;
                      state.gravity = gravityForLevel(state.level);
                      updateLevel();
                    }
                    const cleared = clearRows(state.grid);
                    if(cleared){ state.score += cleared*100*(cleared>1?cleared:1); updateScore(); recordClear(cleared); }
                    // Top-out guard after lock/clear in manual mode
                    if(state.grid[0].some(v => v !== 0)) { triggerGameOver(); }
                else {
                  spawn();
                      if(!canMove(state.grid, state.active, 0, 0)){ triggerGameOver(); }
                  }
                  }
                }
              }
            }
          } catch (e) {
            try { log(`Tick error: ${e && e.message ? e.message : e}`); } catch(_) {}
            try { triggerGameOver(); } catch(_) {}
          } finally {
            try {
              if(state.renderEvery <= 1){
                draw(state.grid, state.active);
              } else {
                if(state.renderCounter <= 0){
                  draw(state.grid, state.active);
                  state.renderCounter = state.renderEvery - 1;
                } else {
                  state.renderCounter -= 1;
                }
              }
            } catch(_) {}
            scheduleNext();
          }
        }

        function start(){ if(state.running){ log('Already running'); return; } canvas.focus(); state.grid = emptyGrid(); state.score=0; state.level=0; state.pieces=0; state.gravity=gravityForLevel(0); updateScore(); updateLevel(); state.last=0; state.acc=0; state.wdAcc=0; state.lastSig=''; state.running=true; state.paused=false; updateRenderDecimation(); spawn(); draw(state.grid, state.active); scheduleNext(); log('Game started'); renderControls(); }
        function pause(){ if(!state.running){ log('Pause ignored: not running'); return; } state.paused=true; log('Paused'); }
        function resume(){ if(!state.running){ log('Resume ignored: not running'); return; } state.paused=false; log('Resumed'); }
        function stop(){ if(!state.running){ log('Stop ignored: not running'); return; } state.running=false; state.paused=false; if(state.raf) clearTimeout(state.raf); state.raf=null; log('Game stopped'); renderControls(); }

        // Toggle + reset controls
        const toggleBtn = document.getElementById('toggle');
        const resetBtn = document.getElementById('reset');
        function renderControls(){
          if(!toggleBtn) return;
          const showPauseIcon = state.running && !state.paused;
          toggleBtn.textContent = showPauseIcon ? '⏸' : '▶';
          toggleBtn.classList.toggle('icon-btn--emerald', showPauseIcon);
        }
        function togglePlayPause(){ if(!state.running){ start(); } else if(state.paused){ resume(); } else { pause(); } renderControls(); }
        function resetGame(){ if(state.running){ stop(); } start(); }

        // keyboard
        const BLOCK_KEYS = new Set(['ArrowLeft','ArrowRight','ArrowUp','ArrowDown',' ','PageUp','PageDown','Home','End']);
        document.addEventListener('keydown', (e) => {
          if(!state.running) return;
          if (BLOCK_KEYS.has(e.key)) e.preventDefault();
          if(state.paused || !state.active || (window.__train && window.__train.enabled)) return;
          if(e.key==='ArrowLeft' && canMove(state.grid, state.active, -1, 0)) state.active.move(-1,0);
          else if(e.key==='ArrowRight' && canMove(state.grid, state.active, 1, 0)) state.active.move(1,0);
          else if(e.key==='ArrowUp'){ state.active.rotate(); if(!canMove(state.grid, state.active, 0, 0)) state.active.rotate(-1); }
          else if(e.key==='ArrowDown' && canMove(state.grid, state.active, 0, 1)) state.active.move(0,1);
          else if(e.key===' '){
            while(canMove(state.grid, state.active, 0, 1)) state.active.move(0,1);
            lock(state.grid, state.active);
            state.pieces++;
            if(state.pieces % 20 === 0){
              state.level++;
              state.gravity = gravityForLevel(state.level);
              updateLevel();
            }
            const cleared = clearRows(state.grid);
            if(cleared){ state.score += cleared*100*(cleared>1?cleared:1); updateScore(); recordClear(cleared);} 
            if(state.grid[0].some(v => v !== 0)) { triggerGameOver(); }
            else { spawn(); if(!canMove(state.grid, state.active, 0, 0)) triggerGameOver(); }
          }
          draw(state.grid, state.active);
        });

        // buttons
        toggleBtn.addEventListener('click', togglePlayPause);
        resetBtn.addEventListener('click', resetGame);

        log('Ready. Click Start to run.');
        renderControls();

        // ================= AI Training (placement-level with animation) =================
        // Expose minimal API on window to avoid invasive edits above
        (function(){
          // Features (scaled):
          const FEATURE_NAMES = [
            'Lines',
            'Lines²',
            'Single Clear',
            'Double Clear',
            'Triple Clear',
            'Tetris',
            'Holes',
            'Bumpiness',
            'Max Height',
            'Well Sum',
            'Edge Wells',
            'Contact',
            'Row Transitions',
            'Col Transitions',
            'Aggregate Height',
          ];
          const FEAT_DIM = FEATURE_NAMES.length;
          const AI_STEP_MS = 28; // ms between AI animation steps
          const LOOKAHEAD_LAMBDA = 0.7; // weight for next-piece lookahead score
          const LOOKAHEAD_BEAM = 6; // evaluate next-piece lookahead only for top-K first moves
          const SCORE_WEIGHT = 3.0; // emphasize final score in fitness

          // MLP architecture (when selected)
          const DEFAULT_MLP_HIDDEN = [8];
          const MLP_MIN_HIDDEN_LAYERS = 1;
          const MLP_MAX_HIDDEN_LAYERS = 3;
          const MLP_MIN_UNITS = 1;
          const MLP_MAX_UNITS = 32;
          let mlpHiddenLayers = DEFAULT_MLP_HIDDEN.slice();
          let currentModelType = 'linear';

          function sanitizeHiddenUnits(value, idx, fallback){
            const fallbackSource = Number.isFinite(fallback)
              ? Math.round(fallback)
              : (DEFAULT_MLP_HIDDEN[Math.min(idx, DEFAULT_MLP_HIDDEN.length - 1)] ?? DEFAULT_MLP_HIDDEN[0] ?? 8);
            const n = Number(value);
            if(!Number.isFinite(n)){
              return Math.max(MLP_MIN_UNITS, Math.min(MLP_MAX_UNITS, fallbackSource));
            }
            const rounded = Math.round(n);
            return Math.max(MLP_MIN_UNITS, Math.min(MLP_MAX_UNITS, rounded));
          }

          function mlpParamDim(layers = mlpHiddenLayers){
            const count = Math.max(MLP_MIN_HIDDEN_LAYERS, Math.min(MLP_MAX_HIDDEN_LAYERS, layers.length || 0));
            let dim = 0;
            let prev = FEAT_DIM;
            for(let i = 0; i < count; i++){
              const size = sanitizeHiddenUnits(layers[i], i, mlpHiddenLayers[i]);
              dim += prev * size + size;
              prev = size;
            }
            dim += prev + 1; // output layer (1 unit + bias)
            return dim;
          }

          function currentMlpLayerSizes(){
            const count = Math.max(MLP_MIN_HIDDEN_LAYERS, Math.min(MLP_MAX_HIDDEN_LAYERS, mlpHiddenLayers.length || 0));
            const sizes = [];
            for(let i = 0; i < count; i++){
              sizes.push(sanitizeHiddenUnits(mlpHiddenLayers[i], i, mlpHiddenLayers[i]));
            }
            return [FEAT_DIM, ...sizes, 1];
          }

          // Numeric dtype for weight arrays
          const HAS_F16 = (typeof Float16Array !== 'undefined');
          const DEFAULT_DTYPE = HAS_F16 ? 'f16' : 'f32';
          function allocWeights(n, dtype){ return (dtype==='f16' && HAS_F16) ? new Float16Array(n) : new Float32Array(n); }
          // Safe default allocator before `train` exists (avoid TDZ issues)
          let newWeightArray = (n) => allocWeights(n, DEFAULT_DTYPE);

          // Initial weights for Linear model (intentionally poor to make the very first attempt worse)
          // Order: [lines, lines2, is1, is2, is3, is4, holes, bumpiness, maxH, wellSum, edgeWell, contact, rowTrans, colTrans, aggH]
          const INITIAL_MEAN_LINEAR_BASE = [0.0, 0.0, 0.6, 0.0, 0.0, 0.0, 0.4, 0.2, 0.1, 0.1, 0.0, 0.0, 0.1, 0.1, 0.2];
          const INITIAL_STD_LINEAR_BASE  = new Array(FEAT_DIM).fill(0.4);

          function paramDim(){ return currentModelType === 'mlp' ? mlpParamDim() : FEAT_DIM; }
          function makeTyped(vals){ const arr = newWeightArray(vals.length); for(let i=0;i<vals.length;i++) arr[i]=vals[i]; return arr; }
          function initialMean(model, layers = mlpHiddenLayers){
            if(model === 'mlp'){
              const dim = mlpParamDim(layers);
              const base = new Array(dim).fill(0.0);
              return makeTyped(base);
            }
            return makeTyped(INITIAL_MEAN_LINEAR_BASE);
          }
          function initialStd(model, layers = mlpHiddenLayers){
            if(model === 'mlp'){
              const dim = mlpParamDim(layers);
              const base = new Array(dim).fill(0.2);
              return makeTyped(base);
            }
            return makeTyped(INITIAL_STD_LINEAR_BASE);
          }

          function describeModelArchitecture(){
            if(currentModelType === 'mlp'){
              const sizes = currentMlpLayerSizes();
              if(!sizes.length) return 'Architecture: unavailable';
              const parts = sizes.map((size, idx) => {
                if(idx === 0) return `${size} in`;
                if(idx === sizes.length - 1) return `${size} out`;
                return `${size}`;
              });
              return `Architecture: ${parts.join(' → ')}`;
            }
            return `Linear policy with ${FEAT_DIM} inputs`;
          }

          function applyMlpHiddenLayers(newLayers, options = {}){
            const desiredLength = Math.max(
              MLP_MIN_HIDDEN_LAYERS,
              Math.min(MLP_MAX_HIDDEN_LAYERS, newLayers.length || 0),
            );
            const sanitized = [];
            for(let i = 0; i < desiredLength; i++){
              const fallback = mlpHiddenLayers[i];
              sanitized.push(sanitizeHiddenUnits(newLayers[i], i, fallback));
            }
            if(sanitized.length === 0){
              sanitized.push(sanitizeHiddenUnits(DEFAULT_MLP_HIDDEN[0], 0, DEFAULT_MLP_HIDDEN[0]));
            }
            const prevLayers = mlpHiddenLayers.slice();
            mlpHiddenLayers = sanitized;
            if(mlpHiddenCountSel){
              mlpHiddenCountSel.value = String(sanitized.length);
            }
            if(options.rerenderControls){
              renderMlpLayerControls();
            } else if(options.syncInputs !== false){
              for(let i = 0; i < sanitized.length; i++){
                const input = document.getElementById(`mlp-layer-${i}`);
                if(input && Number(input.value) !== sanitized[i]){
                  input.value = sanitized[i];
                }
              }
            }
            const changed = sanitized.length !== prevLayers.length
              || sanitized.some((val, idx) => val !== prevLayers[idx]);
            if(train){
              train.mlpHiddenLayers = sanitized.slice();
              if(changed){
                if(train.modelType === 'mlp'){
                  const wasRunning = train.enabled;
                  resetTraining();
                  if(wasRunning){
                    startTraining();
                  }
                } else {
                  updateTrainStatus();
                }
              }
            }
            return sanitized;
          }

          function renderMlpLayerControls(){
            if(!mlpLayerControlsEl) return;
            mlpLayerControlsEl.innerHTML = '';
            for(let i = 0; i < mlpHiddenLayers.length; i++){
              const wrapper = document.createElement('div');
              wrapper.className = 'flex items-center gap-3';
              const inputId = `mlp-layer-${i}`;
              const label = document.createElement('label');
              label.setAttribute('for', inputId);
              label.className = 'text-xs uppercase tracking-[0.35em] text-plum/70';
              label.textContent = `Layer ${i + 1} Nodes`;
              const input = document.createElement('input');
              input.type = 'number';
              input.id = inputId;
              input.min = String(MLP_MIN_UNITS);
              input.max = String(MLP_MAX_UNITS);
              input.step = '1';
              input.value = mlpHiddenLayers[i];
              input.className = 'w-20 rounded-2xl border border-white/20 bg-white/10 px-3 py-1 text-center text-shell focus:outline-none focus:ring-2 focus:ring-citron/60';
              input.setAttribute('aria-label', `Hidden layer ${i + 1} nodes`);
              input.addEventListener('change', (e) => {
                const sanitized = sanitizeHiddenUnits(e.target.value, i, mlpHiddenLayers[i]);
                if(mlpHiddenLayers[i] === sanitized){
                  e.target.value = sanitized;
                  return;
                }
                const layers = mlpHiddenLayers.slice();
                layers[i] = sanitized;
                applyMlpHiddenLayers(layers, { syncInputs: false });
                e.target.value = sanitized;
              });
              wrapper.appendChild(label);
              wrapper.appendChild(input);
              mlpLayerControlsEl.appendChild(wrapper);
            }
          }

          function handleHiddenCountChange(value){
            const parsed = Math.round(Number(value));
            const desired = Number.isFinite(parsed)
              ? Math.max(MLP_MIN_HIDDEN_LAYERS, Math.min(MLP_MAX_HIDDEN_LAYERS, parsed))
              : mlpHiddenLayers.length;
            if(desired === mlpHiddenLayers.length){
              if(mlpHiddenCountSel){
                mlpHiddenCountSel.value = String(mlpHiddenLayers.length);
              }
              return;
            }
            const layers = mlpHiddenLayers.slice();
            if(desired > layers.length){
              const seed = layers.length
                ? layers[layers.length - 1]
                : sanitizeHiddenUnits(DEFAULT_MLP_HIDDEN[0], layers.length, DEFAULT_MLP_HIDDEN[0]);
              while(layers.length < desired){
                layers.push(seed);
              }
            } else {
              layers.length = desired;
            }
            applyMlpHiddenLayers(layers, { rerenderControls: true });
          }

          function syncMlpConfigVisibility(){
            if(!mlpConfigEl) return;
            if(train && train.modelType === 'mlp'){
              mlpConfigEl.classList.remove('hidden');
            } else {
              mlpConfigEl.classList.add('hidden');
            }
          }

          function initMlpConfigUi(){
            if(mlpHiddenCountSel){
              mlpHiddenCountSel.value = String(mlpHiddenLayers.length);
              mlpHiddenCountSel.addEventListener('change', (e) => {
                handleHiddenCountChange(e.target.value);
              });
            }
            renderMlpLayerControls();
            if(train){
              train.mlpHiddenLayers = mlpHiddenLayers.slice();
            }
            syncMlpConfigVisibility();
          }

          function sliceSegment(arr, start, end){
            if(!arr) return null;
            if(typeof arr.subarray === 'function'){
              return arr.subarray(start, end);
            }
            return arr.slice(start, end);
          }

          function inferLayerSizesFromWeights(weights, override){
            const inputDim = FEATURE_NAMES.length;
            if(Array.isArray(override) && override.length >= 2){
              return override.slice();
            }
            if(!weights || !weights.length){
              return [inputDim, 1];
            }
            const total = weights.length;
            const cache = new Map();

            function dfs(offset, prev){
              if(offset === total){
                return [];
              }
              const key = `${offset}|${prev}`;
              if(cache.has(key)) return cache.get(key);
              const remaining = total - offset;

              if(remaining % prev === 0){
                const outSize = remaining / prev;
                const seq = [outSize];
                cache.set(key, seq);
                return seq;
              }

              const maxNext = Math.floor(remaining / (prev + 1));
              for(let next = maxNext; next >= 1; next--){
                const need = prev * next + next;
                if(need > remaining) continue;
                const rest = dfs(offset + need, next);
                if(rest){
                  const seq = [next, ...rest];
                  cache.set(key, seq);
                  return seq;
                }
              }
              cache.set(key, null);
              return null;
            }

            const seq = dfs(0, inputDim);
            if(seq){
              return [inputDim, ...seq];
            }
            if(total === inputDim){
              return [inputDim, 1];
            }
            if(total === inputDim + 1){
              return [inputDim, 1];
            }
            return [inputDim, 1];
          }

          function sliceWeightMatrices(weights, layerSizes){
            const slices = [];
            if(!weights || !layerSizes || layerSizes.length < 2) return slices;
            let offset = 0;
            const totalLen = weights.length || 0;
            for(let layer = 1; layer < layerSizes.length; layer++){
              const prev = layerSizes[layer - 1];
              const curr = layerSizes[layer];
              const weightCount = prev * curr;
              const matrix = sliceSegment(weights, offset, offset + weightCount);
              offset += weightCount;
              let bias = null;
              if(offset + curr <= totalLen){
                bias = sliceSegment(weights, offset, offset + curr);
                offset += curr;
              }
              slices.push({ weights: matrix, bias });
            }
            return slices;
          }

          function renderNetworkD3(weights, overrideLayerSizes){
            if(!networkVizEl || typeof d3 === 'undefined'){
              return;
            }
            const width = networkVizEl.clientWidth || 320;
            const height = networkVizEl.clientHeight || 220;
            const marginX = 52;
            const marginY = 28;

            let svg = d3.select(networkVizEl).select('svg');
            if(svg.empty()){
              svg = d3.select(networkVizEl)
                .append('svg')
                .attr('role', 'img')
                .attr('aria-label', 'Visualization of model weights')
                .attr('preserveAspectRatio', 'xMidYMid meet');
            }
            svg
              .attr('width', width)
              .attr('height', height)
              .attr('viewBox', `0 0 ${width} ${height}`);
            svg.selectAll('*').remove();

            if(!weights || !weights.length){
              svg.append('text')
                .attr('x', width / 2)
                .attr('y', height / 2)
                .attr('text-anchor', 'middle')
                .attr('fill', '#888')
                .text('Weights unavailable');
              return;
            }

            const layerSizes = inferLayerSizesFromWeights(weights, overrideLayerSizes);
            const slices = sliceWeightMatrices(weights, layerSizes);
            const totalLayers = layerSizes.length;
            const innerWidth = Math.max(width - 2 * marginX, 10);
            const innerHeight = Math.max(height - 2 * marginY, 10);

            const nodes = [];
            const nodeLookup = new Map();
            for(let layerIdx = 0; layerIdx < totalLayers; layerIdx++){
              const layerSize = layerSizes[layerIdx];
              const x = totalLayers === 1 ? width / 2 : marginX + (innerWidth * layerIdx) / Math.max(1, totalLayers - 1);
              const step = layerSize > 1 ? innerHeight / (layerSize - 1) : 0;
              const biasSlice = layerIdx > 0 && slices[layerIdx - 1] ? slices[layerIdx - 1].bias : null;
              for(let i = 0; i < layerSize; i++){
                const y = layerSize > 1 ? marginY + step * i : height / 2;
                const id = `${layerIdx}-${i}`;
                const label = layerIdx === 0
                  ? (FEATURE_NAMES[i] || `x${i + 1}`)
                  : (layerIdx === totalLayers - 1
                    ? (layerSize === 1 ? 'Output' : `y${i + 1}`)
                    : `h${layerIdx}-${i + 1}`);
                const biasVal = (biasSlice && biasSlice.length > i) ? biasSlice[i] : null;
                const node = { id, layer: layerIdx, index: i, x, y, label, bias: biasVal };
                nodes.push(node);
                nodeLookup.set(id, node);
              }
            }

            const edges = [];
            for(let layerIdx = 1; layerIdx < layerSizes.length; layerIdx++){
              const prev = layerSizes[layerIdx - 1];
              const curr = layerSizes[layerIdx];
              const slice = slices[layerIdx - 1];
              const matrix = slice && slice.weights ? slice.weights : null;
              for(let i = 0; i < prev; i++){
                for(let j = 0; j < curr; j++){
                  const wIdx = matrix ? (i * curr + j) : null;
                  const weightValue = (matrix && wIdx !== null && wIdx < matrix.length) ? matrix[wIdx] : 0;
                  edges.push({
                    source: nodeLookup.get(`${layerIdx - 1}-${i}`),
                    target: nodeLookup.get(`${layerIdx}-${j}`),
                    weight: weightValue,
                  });
                }
              }
            }

            const maxAbs = edges.length ? d3.max(edges, (d) => Math.abs(d.weight)) : 0;
            const denom = (maxAbs && Number.isFinite(maxAbs) && maxAbs > 0) ? maxAbs : 1;

            const edgeGroup = svg.append('g').attr('class', 'edges');
            const edgeSel = edgeGroup.selectAll('line')
              .data(edges)
              .enter()
              .append('line')
              .attr('x1', (d) => d.source ? d.source.x : 0)
              .attr('y1', (d) => d.source ? d.source.y : 0)
              .attr('x2', (d) => d.target ? d.target.x : 0)
              .attr('y2', (d) => d.target ? d.target.y : 0)
              .attr('stroke', (d) => (d.weight >= 0 ? '#2b8cbe' : '#d7301f'))
              .attr('stroke-width', (d) => {
                const norm = Math.min(1, Math.abs(d.weight) / denom);
                return 0.6 + norm * 3.4;
              })
              .attr('stroke-opacity', (d) => {
                const norm = Math.min(1, Math.abs(d.weight) / denom);
                return 0.2 + norm * 0.8;
              });
            edgeSel.append('title').text((d) => `w=${d.weight.toFixed(3)}`);

            const nodeGroup = svg.append('g').attr('class', 'nodes');
            const nodeSel = nodeGroup.selectAll('g')
              .data(nodes)
              .enter()
              .append('g')
              .attr('transform', (d) => `translate(${d.x}, ${d.y})`);

            nodeSel.append('circle')
              .attr('r', 10)
              .attr('fill', '#fff')
              .attr('stroke', '#555')
              .attr('stroke-width', 1.2);

            nodeSel.append('text')
              .attr('text-anchor', (d) => {
                if(d.layer === 0) return 'end';
                if(d.layer === totalLayers - 1) return 'start';
                return 'middle';
              })
              .attr('x', (d) => {
                if(d.layer === 0) return -14;
                if(d.layer === totalLayers - 1) return 14;
                return 0;
              })
              .attr('dy', 4)
              .text((d) => d.label);

            nodeSel.append('title').text((d) => {
              if(d.layer === 0){
                return d.label;
              }
              if(typeof d.bias === 'number' && Number.isFinite(d.bias)){
                return `${d.label} (bias ${d.bias.toFixed(3)})`;
              }
              return d.label;
            });
          }

          const train = {
            enabled: false,
            gen: 0,
            popSize: 16,
            eliteFrac: 0.25,
            modelType: 'linear',
            mlpHiddenLayers: mlpHiddenLayers.slice(),
            dtype: DEFAULT_DTYPE,
            mean: initialMean('linear'),
            std: initialStd('linear'),
            minStd: 0.05,
            maxStd: 3.0,
            candWeights: [],
            candScores: [],
            candIndex: -1,
            phase: 'eval',
            reevalRuns: 3,
            reevalDone: 0,
            reevalAccum: 0,
            reevalTarget: -1,
            // Visualization + speed controls for training
            visualizeBoard: true,      // if false: skip board/preview rendering
            fastStepsPerFrame: 2048,   // cap for AI steps per frame when visualizeBoard=false
            currentWeightsOverride: null,
            ai: { plan: null, acc: 0 },
            clearCounts: {1:0,2:0,3:0,4:0},
            gameScores: [],
            gameModelTypes: [],
            bestFitness: -Infinity,
            bestEverFitness: -Infinity,
            bestEverWeights: null,
            genNoImprove: 0,
            // exploration config
            heavyTailFrac: 0.25,
            heavyTailScale: 3.0,
            plateauGens: 8,
            stdBoost: 1.8,
            maxPlotPoints: 4000,
            scorePlotUpdateFreq: 5,
            scorePlotPending: 0,
            scorePlotAxisMax: 0,
          };
          window.__train = train;
          // After `train` exists, honor train.dtype for future allocations
          newWeightArray = (n) => allocWeights(n, (train && train.dtype) ? train.dtype : DEFAULT_DTYPE);

          train.scorePlotAxisMax = Math.max(10, Math.ceil(train.popSize * 1.2));
          train.scorePlotPending = 0;

          function updateTrainStatus(){
            if(trainStatus){
              if(train.enabled){
                trainStatus.textContent = `Gen ${train.gen+1}, Candidate ${train.candIndex+1}/${train.popSize} — Model: ${train.modelType.toUpperCase()}`;
              } else {
                trainStatus.textContent = `Training stopped — Model: ${train.modelType.toUpperCase()}`;
              }
            }
            let currentWeights = null;
            if(train.currentWeightsOverride){
              currentWeights = train.currentWeightsOverride;
            } else if(train.enabled && train.candIndex >= 0 && train.candIndex < train.candWeights.length){
              currentWeights = train.candWeights[train.candIndex];
            } else if(train.mean){
              currentWeights = train.mean;
            }
<<<<<<< HEAD
            if(weightsEl){
              weightsEl.textContent = describeModelArchitecture();
            }
=======
>>>>>>> 6b07e806
            try {
              const override = (train.modelType === 'mlp') ? currentMlpLayerSizes() : null;
              renderNetworkD3(currentWeights, override);
            } catch (_) {
              /* ignore render failures */
            }
          }

          function randn(){ let u=0,v=0; while(u===0) u=Math.random(); while(v===0) v=Math.random(); return Math.sqrt(-2*Math.log(u))*Math.cos(2*Math.PI*v); }
          function samplePopulation(){
            const dim = paramDim();
            train.candWeights = [];
            const heavyPairs = Math.floor((train.heavyTailFrac * train.popSize)/2);
            const half = Math.floor(train.popSize/2);
            const baseNoises = new Array(half);
            for(let j=0;j<half;j++){
              const eps = new Float32Array(dim);
              for(let d=0; d<dim; d++) eps[d] = randn();
              baseNoises[j] = eps;
            }
            for(let i=0;i<train.popSize;i++){
              const pair = (i<half) ? i : (i-half);
              const sign = (i<half) ? 1.0 : -1.0;
              const w = newWeightArray(dim);
              const pairScale = (pair < heavyPairs) ? train.heavyTailScale : 1.0;
              for(let d=0; d<dim; d++){
                const stdv = (train.std[d] || train.minStd) * pairScale;
                w[d] = train.mean[d] + sign * stdv * baseNoises[pair][d];
              }
              train.candWeights.push(w);
            }
            // Ensure the very first attempt (gen 0, cand 0) uses the mean weights (intentionally poor)
            if(train.gen === 0 && train.candWeights.length > 0){
              const dim0 = train.mean.length; const m = newWeightArray(dim0); for(let d=0; d<dim0; d++) m[d]=train.mean[d];
              train.candWeights[0] = m;
            }
            train.candScores = new Array(train.popSize).fill(0);
            train.candIndex = 0;
            train.clearCounts = {1:0,2:0,3:0,4:0};
          }

          function startTraining(){
            if(!state.running){ start(); }
            train.enabled = true; train.gen = 0; train.ai.plan = null; train.ai.acc = 0; samplePopulation();
            train.gameScores = [];
            train.gameModelTypes = [];
            train.phase = 'eval'; train.currentWeightsOverride = null; train.reevalDone = 0; train.reevalAccum = 0; train.reevalTarget = -1;
            train.scorePlotPending = 0;
            train.scorePlotAxisMax = Math.max(10, Math.ceil(train.popSize * 1.2));
            updateTrainStatus();
            const btn = document.getElementById('train');
            if(btn){
              btn.textContent = '⏹';
              btn.classList.remove('icon-btn--violet');
              btn.classList.add('icon-btn--emerald');
            }
            log('Training started');
          }
          function stopTraining(){
            train.enabled = false;
            train.ai.plan = null;
            const btn = document.getElementById('train');
            if(btn){
              btn.textContent = 'AI';
              btn.classList.remove('icon-btn--emerald');
              btn.classList.add('icon-btn--violet');
            }
            if(train.scorePlotPending && train.gameScores.length){
              updateScorePlot();
            }
            train.scorePlotPending = 0;
            log('Training stopped');
            updateTrainStatus();
          }
          function resetTraining(){
            stopTraining();
            currentModelType = train.modelType;
            train.mlpHiddenLayers = mlpHiddenLayers.slice();
            // Reset mean/std based on selected model
            train.mean = initialMean(train.modelType);
            train.std = initialStd(train.modelType);
            train.gen = 0;
            train.candWeights = [];
            train.candScores = [];
            train.candIndex = -1;
            train.ai.plan = null;
            train.ai.acc = 0;
            train.clearCounts = {1:0,2:0,3:0,4:0};
            train.gameScores = [];
            train.gameModelTypes = [];
            train.phase = 'eval'; train.currentWeightsOverride = null; train.reevalDone = 0; train.reevalAccum = 0; train.reevalTarget = -1; train.bestFitness = -Infinity; train.bestEverFitness = -Infinity; train.bestEverWeights = null;
            train.scorePlotPending = 0;
            train.scorePlotAxisMax = Math.max(10, Math.ceil(train.popSize * 1.2));
            updateScorePlot();
            updateTrainStatus();
            log('Training parameters reset');
          }
          window.startTraining = startTraining; window.stopTraining = stopTraining; window.resetTraining = resetTraining;

          function onGameOver(){
            log('Game over. Resetting.');
            if(train.enabled){
              // Shaped fitness: prefer multi-line clears and discourage singles
              const c = train.clearCounts || {1:0,2:0,3:0,4:0};
              const c1 = c[1] || 0, c2 = c[2] || 0, c3 = c[3] || 0, c4 = c[4] || 0;
              const fitness = SCORE_WEIGHT*state.score + 100*(4*c4 + 2*c3 + 1*c2) - 100*c1;
              if(train.candIndex >= 0) train.candScores[train.candIndex] = fitness;
              // Append raw score for progress plot and mark model type
              train.gameScores.push(state.score);
              train.gameModelTypes.push(train.modelType);
              // Cap data arrays to bound memory
              const cap = train.maxPlotPoints;
              if (train.gameScores.length > cap) {
                train.gameScores.splice(0, train.gameScores.length - cap);
                train.gameModelTypes.splice(0, train.gameModelTypes.length - cap);
              }
              const updateStride = Math.max(1, train.scorePlotUpdateFreq || 5);
              train.scorePlotPending = (train.scorePlotPending || 0) + 1;
              if(train.scorePlotPending >= updateStride){
                updateScorePlot();
              }
              // Re-evaluation phase handling
              if(train.phase === 'reeval'){
                train.reevalAccum += fitness; train.reevalDone += 1;
                if(train.reevalDone < train.reevalRuns){
                  Object.assign(state,{grid:emptyGrid(),active:null,next:null,score:0, level:0, pieces:0});
                  state.gravity = gravityForLevel(0);
                  updateLevel(); updateScore();
                  spawn(); train.ai.plan = null; train.ai.acc = 0; train.clearCounts = {1:0,2:0,3:0,4:0};
                  updateTrainStatus();
                  return;
                } else {
                  const avgFit = train.reevalAccum / train.reevalRuns;
                  if(train.reevalTarget >= 0) train.candScores[train.reevalTarget] = avgFit;
                  train.currentWeightsOverride = null; train.phase = 'eval';
                  // Complete generation update after re-eval with rank-weighted elites
                  const idx = [...train.candScores.keys()].sort((a,b)=>train.candScores[b]-train.candScores[a]);
                  const eliteCount = Math.max(1, Math.floor(train.eliteFrac * train.popSize));
                  const elites = idx.slice(0, eliteCount);
                  const dim = paramDim();
                  const wsum = eliteCount*(eliteCount+1)/2;
                  const eliteMean = newWeightArray(dim);
                  for(let r=0;r<elites.length;r++){
                    const ei = elites[r]; const wCand = train.candWeights[ei]; const wRank = (eliteCount - r)/wsum;
                    for(let d=0; d<dim; d++) eliteMean[d] += wRank * wCand[d];
                  }
                  const mu = 0.3; const bestW = train.candWeights[idx[0]];
                  const newMean = newWeightArray(dim);
                  for(let d=0; d<dim; d++) newMean[d] = (1-mu)*eliteMean[d] + mu*bestW[d];
                  const newStd = newWeightArray(dim);
                  for(let r=0;r<elites.length;r++){
                    const ei = elites[r]; const wCand = train.candWeights[ei]; const wRank = (eliteCount - r)/wsum;
                    for(let d=0; d<dim; d++){ const diff=wCand[d]-eliteMean[d]; newStd[d]+= wRank*diff*diff; }
                  }
                  for(let d=0; d<dim; d++) newStd[d] = Math.max(train.minStd, Math.min(train.maxStd, Math.sqrt(newStd[d])));
                  const bestThisGen = train.candScores[idx[0]];
                  if(bestThisGen > (train.bestEverFitness ?? -Infinity)){
                    train.bestEverFitness = bestThisGen; train.bestEverWeights = new Float64Array(train.candWeights[idx[0]]);
                  }
                  if(bestThisGen > train.bestFitness){ for(let d=0; d<newStd.length; d++) newStd[d] = Math.max(train.minStd, newStd[d] * 0.85); train.bestFitness = bestThisGen; train.genNoImprove = 0; }
                  else { train.genNoImprove += 1; if(train.genNoImprove >= train.plateauGens){ for(let d=0; d<newStd.length; d++) newStd[d] = Math.min(train.maxStd, newStd[d] * train.stdBoost); train.genNoImprove = 0; log('Plateau detected: boosted exploration std'); } }
                  train.mean = newMean; train.std = newStd; train.gen += 1; log(`Gen ${train.gen} complete. Best fitness: ${bestThisGen}`);
                  samplePopulation();
                  // Elitist carryover
                  if(train.candWeights.length>0){ const copy0 = newWeightArray(bestW.length); for(let d=0; d<bestW.length; d++) copy0[d]=bestW[d]; train.candWeights[0] = copy0; }
                  if(train.bestEverWeights && train.candWeights.length>1){ const be = train.bestEverWeights; const copy1=newWeightArray(be.length); for(let d=0; d<be.length; d++) copy1[d]=be[d]; train.candWeights[1] = copy1; }
                  Object.assign(state,{grid:emptyGrid(),active:null,next:null,score:0, level:0, pieces:0});
                  state.gravity = gravityForLevel(0);
                  updateLevel(); updateScore();
                  spawn(); train.ai.plan = null; train.ai.acc = 0; train.clearCounts = {1:0,2:0,3:0,4:0};
                  updateScorePlot();
                  log(`Candidate ${train.candIndex+1}/${train.popSize} (gen ${train.gen+1})`);
                  updateTrainStatus();
                  return;
                }
              }
              if(train.candIndex + 1 < train.popSize){
                train.candIndex += 1;
                Object.assign(state,{grid:emptyGrid(),active:null,next:null,score:0, level:0, pieces:0});
                state.gravity = gravityForLevel(0);
                updateLevel(); updateScore();
                spawn(); train.ai.plan = null; train.ai.acc = 0; train.clearCounts = {1:0,2:0,3:0,4:0};
                log(`Candidate ${train.candIndex+1}/${train.popSize} (gen ${train.gen+1})`);
                updateTrainStatus();
              } else {
              // Start re-evaluation of best-of-gen before updating population
              const idx = [...train.candScores.keys()].sort((a,b)=>train.candScores[b]-train.candScores[a]);
              const bestIdx = idx[0];
              train.phase = 'reeval'; train.reevalTarget = bestIdx; train.reevalDone = 0; train.reevalAccum = 0; train.currentWeightsOverride = new Float64Array(train.candWeights[bestIdx]);
              Object.assign(state,{grid:emptyGrid(),active:null,next:null,score:0, level:0, pieces:0});
              state.gravity = gravityForLevel(0);
              updateLevel(); updateScore();
              spawn(); train.ai.plan = null; train.ai.acc = 0; train.clearCounts = {1:0,2:0,3:0,4:0};
              updateTrainStatus();
              return;
              }
            } else {
              Object.assign(state,{grid:emptyGrid(),active:null,next:null,score:0, level:0, pieces:0});
              state.gravity = gravityForLevel(0);
              updateLevel(); updateScore();
              spawn();
            }
          }
          window.__onGameOver = onGameOver;

          function uniqueRotIdx(shape){ const states = SHAPES[shape]; const seen = new Set(); const out=[]; for(let i=0;i<states.length;i++){ const key = JSON.stringify(states[i].slice().sort()); if(!seen.has(key)){ seen.add(key); out.push(i); } } return out; }
          function stateWidth(state){ let maxC=0; for(const [,c] of state) if(c>maxC) maxC=c; return maxC+1; }
          function copyGrid(g){ return g.map(r=>r.slice()); }
          function dropRowSim(grid, piece){ if(!canMove(grid,piece,0,0)) return null; while(canMove(grid,piece,0,1)) piece.move(0,1); return piece.row; }

          // Approximate delay between horizontal moves in ms, used to estimate
          // how many sideways shifts are possible before a gravity drop.
          const HORIZONTAL_MOVE_INTERVAL_MS = 100;

          // Return true if a piece can reach (rot, col) from spawn under gravity.
          function pathClear(grid, shape, rot, col, level){
            // Start from spawn
            const spawnCol = Math.floor(WIDTH/2) - 2;
            const piece = new Piece(shape);
            piece.row = 0; piece.col = spawnCol; piece.rot = 0;

            // Try rotate-at-spawn step-by-step
            const statesLen = SHAPES[shape].length;
            const rotSteps = (rot - piece.rot + statesLen) % statesLen;
            for(let i=0; i<rotSteps; i++){
              piece.rotate();
              if(!canMove(grid, piece, 0, 0)) return false;
            }

            // Compute the final resting row from the target column/rotation
            const target = new Piece(shape);
            target.row = 0; target.col = col; target.rot = rot;
            const finalRow = dropRowSim(grid, target);
            if(finalRow === null) return false;

            // If already in the right column, ensure vertical path is clear
            if(col === piece.col){
              while(piece.row < finalRow){
                if(!canMove(grid, piece, 0, 1)) return false;
                piece.move(0, 1);
              }
              return true;
            }

            // Level 10: treat as instant drop (no horizontal movement)
            if(level >= 10) return false;

            // Estimate how many horizontal moves fit per gravity tick
            const gravity = gravityForLevel(level);
            const movesPerRow = Math.max(1, Math.floor(gravity / HORIZONTAL_MOVE_INTERVAL_MS));

            // Translate toward target column under gravity
            while(piece.col !== col){
              // Gravity first
              if(!canMove(grid, piece, 0, 1)) return false;
              piece.move(0, 1);

              const dir = (col > piece.col) ? 1 : -1;
              const steps = Math.min(movesPerRow, Math.abs(col - piece.col));
              for(let s=0; s<steps; s++){
                if(!canMove(grid, piece, dir, 0)) return false;
                piece.move(dir, 0);
              }
            }

            // Finish dropping to the final row
            while(piece.row < finalRow){
              if(!canMove(grid, piece, 0, 1)) return false;
              piece.move(0, 1);
            }
            return true;
          }

          function enumeratePlacements(grid, shape){
            const actions=[]; const rotIdx=uniqueRotIdx(shape);
            for(const rot of rotIdx){
              const width=stateWidth(SHAPES[shape][rot]);
              for(let col=0; col<=WIDTH-width; col++){
                const p=new Piece(shape); p.rot=rot; p.row=0; p.col=col;
                const fr=dropRowSim(grid,p);
                if(fr!==null && pathClear(grid, shape, rot, col, state.level)) actions.push({rot,col});
              }
            }
            return actions;
          }
          function lockSim(grid, piece){ for(const [r,c] of piece.blocks()) grid[r][c]=1; }
          function clearRowsSim(grid){ let remaining = grid.filter(row => row.some(v => v===0)); const cleared = HEIGHT - remaining.length; while(remaining.length < HEIGHT) remaining.unshift(Array(WIDTH).fill(0)); for(let r=0;r<HEIGHT;r++) grid[r]=remaining[r]; return cleared; }
          function columnHeights(grid){ const h=Array(WIDTH).fill(0); for(let c=0;c<WIDTH;c++){ let r=0; while(r<HEIGHT && grid[r][c]===0) r++; h[c]=HEIGHT-r; } return h; }
          function countHoles(grid){ let holes=0; for(let c=0;c<WIDTH;c++){ let seen=false; for(let r=0;r<HEIGHT;r++){ const v=grid[r][c]; if(v){ seen=true; } else if(seen){ holes++; } } } return holes; }
          function bumpiness(heights){ let b=0; for(let c=0;c<WIDTH-1;c++) b+=Math.abs(heights[c]-heights[c+1]); return b; }
          function wellMetrics(heights){ let wellSum=0; let edgeWell=0; for(let c=0;c<WIDTH;c++){ let left = (c>0)?heights[c-1]:Infinity; let right = (c<WIDTH-1)?heights[c+1]:Infinity; let minNbr = Math.min(left,right); let depth = minNbr - heights[c]; if(depth>0) wellSum += depth; if(c===0) edgeWell = Math.max(edgeWell, right - heights[0]); if(c===WIDTH-1) edgeWell = Math.max(edgeWell, left - heights[WIDTH-1]); } return {wellSum, edgeWell: Math.max(0, edgeWell)}; }
          function contactArea(g){ let contact=0; for(let r=0;r<HEIGHT;r++){ for(let c=0;c<WIDTH;c++){ if(!g[r][c]) continue; // bottom
                if(r===HEIGHT-1 || g[r+1][c]) contact++; // left
                if(c>0 && g[r][c-1]) contact++; // right
                if(c<WIDTH-1 && g[r][c+1]) contact++; } } return contact; }
          function rowTransitions(g){ let t=0; for(let r=0;r<HEIGHT;r++){ let prev=0; for(let c=0;c<WIDTH;c++){ const cur = g[r][c]?1:0; if(cur!==prev) t++; prev=cur; } if(prev!==0) t++; } return t; }
          function colTransitions(g){ let t=0; for(let c=0;c<WIDTH;c++){ let prev=0; for(let r=0;r<HEIGHT;r++){ const cur = g[r][c]?1:0; if(cur!==prev) t++; prev=cur; } if(prev!==0) t++; } return t; }
          function simulateAfterPlacement(grid, shape, rot, col){ const g=copyGrid(grid); const p=new Piece(shape); p.rot=rot; p.row=0; p.col=col; const fr=dropRowSim(g,p); if(fr===null) return null; p.row=fr; lockSim(g,p); const lines=clearRowsSim(g); return {grid:g, lines}; }
          function featuresFromGrid(g, lines){ const h=columnHeights(g); const Holes=countHoles(g); const Bump=bumpiness(h); const maxH=Math.max(...h); const {wellSum, edgeWell}=wellMetrics(h); const Contact=contactArea(g); const rT=rowTransitions(g); const cT=colTransitions(g); const aggH=h.reduce((a,b)=>a+b,0);
            // Scaling
            const sLines = lines/4; const sLines2=(lines*lines)/16; const sHoles=Holes/(WIDTH*HEIGHT); const sBump=Bump/((WIDTH-1)*HEIGHT); const sMaxH=maxH/HEIGHT; const sWell=wellSum/(WIDTH*HEIGHT); const sEdge=edgeWell/HEIGHT; const sContact=Contact/(WIDTH*HEIGHT*2); const sRT=rT/(WIDTH*HEIGHT); const sCT=cT/(WIDTH*HEIGHT); const sAgg=aggH/(WIDTH*HEIGHT);
            const is1=lines===1?1:0, is2=lines===2?1:0, is3=lines===3?1:0, is4=lines===4?1:0;
            return [sLines, sLines2, is1, is2, is3, is4, sHoles, sBump, sMaxH, sWell, sEdge, sContact, sRT, sCT, sAgg]; }
          function featuresForPlacement(grid, shape, rot, col){ const sim=simulateAfterPlacement(grid, shape, rot, col); if(!sim) return null; const feats = featuresFromGrid(sim.grid, sim.lines); return { feats, lines: sim.lines, grid: sim.grid } }
          function dot(weights, feats){ let s=0; for(let d=0; d<FEAT_DIM; d++) s+=weights[d]*feats[d]; return s; }
          function scorePlacement(weights, grid, shape, act){ const ff=featuresForPlacement(grid, shape, act.rot, act.col); if(!ff) return -Infinity; return dot(weights, ff.feats); }
          function choosePlacement(weights, grid, shape){ const acts=enumeratePlacements(grid, shape); if(acts.length===0) return null; let best=acts[0], bestS=-Infinity; for(const a of acts){ const s=scorePlacement(weights, grid, shape, a); if(s>bestS){ bestS=s; best=a; } } return best; }
          function mlpScore(weights, feats){
            if(!weights || !weights.length){
              return 0;
            }
            const hiddenLayers = mlpHiddenLayers.length ? mlpHiddenLayers : DEFAULT_MLP_HIDDEN;
            let offset = 0;
            let prevSize = FEAT_DIM;
            let activations = feats;
            for(let layerIdx = 0; layerIdx < hiddenLayers.length; layerIdx++){
              const layerSize = hiddenLayers[layerIdx];
              const nextActivations = new Float64Array(layerSize);
              const weightBase = offset;
              const biasBase = weightBase + prevSize * layerSize;
              for(let j = 0; j < layerSize; j++){
                let sum = (biasBase + j < weights.length) ? weights[biasBase + j] : 0;
                for(let i = 0; i < prevSize; i++){
                  const wIdx = weightBase + i * layerSize + j;
                  if(wIdx < weights.length){
                    sum += activations[i] * weights[wIdx];
                  }
                }
                nextActivations[j] = sum > 0 ? sum : 0;
              }
              offset = biasBase + layerSize;
              activations = nextActivations;
              prevSize = layerSize;
            }
            let y = 0;
            const outWeightsBase = offset;
            const outBiasIndex = outWeightsBase + prevSize;
            if(outBiasIndex < weights.length){
              y = weights[outBiasIndex];
            }
            for(let i = 0; i < prevSize; i++){
              const wIdx = outWeightsBase + i;
              if(wIdx < weights.length){
                y += activations[i] * weights[wIdx];
              }
            }
            return y;
          }
          function scoreFeats(weights, feats){ return (train.modelType === 'mlp') ? mlpScore(weights, feats) : dot(weights, feats); }
          function choosePlacement2(weights, grid, curShape, nextShape){ const acts=enumeratePlacements(grid, curShape); if(acts.length===0) return null; let best=acts[0], bestS=-Infinity; const sims=[]; // precompute first-ply sims and scores
            for(const a of acts){ const sim=simulateAfterPlacement(grid, curShape, a.rot, a.col); if(!sim) continue; const baseFeats = featuresFromGrid(sim.grid, sim.lines); const s1 = scoreFeats(weights, baseFeats); sims.push({a, sim, s1}); }
            if(sims.length===0) return null;
            // Beam: consider lookahead only for top-K first-ply moves
            sims.sort((u,v)=>v.s1 - u.s1);
            const K = Math.min(LOOKAHEAD_BEAM, sims.length);
            const acts2Cache = new WeakMap();
            for(let i=0;i<sims.length;i++){
              let s = sims[i].s1;
              if(nextShape && i < K){ let acts2 = acts2Cache.get(sims[i].sim.grid); if(!acts2){ acts2 = enumeratePlacements(sims[i].sim.grid, nextShape); acts2Cache.set(sims[i].sim.grid, acts2); } if(acts2.length>0){ let best2=-Infinity; for(const a2 of acts2){ const ff2=featuresForPlacement(sims[i].sim.grid, nextShape, a2.rot, a2.col); if(!ff2) continue; const s2=scoreFeats(weights, ff2.feats); if(s2>best2) best2=s2; } if(isFinite(best2)) s += LOOKAHEAD_LAMBDA*best2; }
              }
              if(s>bestS){ bestS=s; best=sims[i].a; }
            }
            return best; }

          function planForCurrentPiece(){ if(!state.active) return null; const w = train.currentWeightsOverride || train.candWeights[train.candIndex] || train.mean; const a=choosePlacement2(w, state.grid, state.active.shape, state.next); if(!a){ return null; } const len=SHAPES[state.active.shape].length; const cur=state.active.rot % len; const needRot=(a.rot - cur + len) % len; return { targetRot:a.rot, targetCol:a.col, rotLeft:needRot, stage:'rotate' }; }

          // Scatter plot of raw score per game (all candidates)
        function updateScorePlot(){
          const canvas = document.getElementById('score-plot');
          if(!canvas) return;
          const ctx = canvas.getContext('2d');
          const W = canvas.width, H = canvas.height;
          ctx.clearRect(0,0,W,H);

          const padL = 48;
          const padR = 24;
          const padT = 26;
          const padB = 44;
          const axisColor = 'rgba(249, 245, 255, 0.68)';
          const gridColor = 'rgba(249, 245, 255, 0.1)';

          const trainState = window.__train || null;
          const scores = (trainState && trainState.gameScores) ? trainState.gameScores : [];
          const types  = (trainState && trainState.gameModelTypes) ? trainState.gameModelTypes : [];
          const xw = Math.max(0, W - padL - padR);
          const yh = Math.max(0, H - padT - padB);

          const maxScore = scores.length ? Math.max(...scores) : 0;
          let maxY = Math.ceil(Math.max(10000, maxScore) / 10000) * 10000;
          if(!Number.isFinite(maxY) || maxY <= 0){
            maxY = 10000;
          }

          const yTicks = [];
          for(let tick = 0; tick <= maxY; tick += 10000){
            yTicks.push(tick);
          }
          if(yTicks[yTicks.length - 1] !== maxY){
            yTicks.push(maxY);
          }

          ctx.lineWidth = 1;
          ctx.strokeStyle = gridColor;
          yTicks.forEach((tick) => {
            const y = H - padB - (tick / maxY) * yh;
            ctx.beginPath();
            ctx.moveTo(padL, y);
            ctx.lineTo(W - padR, y);
            ctx.stroke();
          });

          ctx.strokeStyle = axisColor;
          ctx.lineWidth = 1.5;
          ctx.beginPath();
          ctx.moveTo(padL, padT);
          ctx.lineTo(padL, H - padB);
          ctx.lineTo(W - padR, H - padB);
          ctx.stroke();

          ctx.strokeStyle = axisColor;
          ctx.lineWidth = 1;
          ctx.fillStyle = axisColor;
          ctx.font = '11px "Instrument Serif", serif';
          ctx.textAlign = 'right';
          ctx.textBaseline = 'middle';
          yTicks.forEach((tick) => {
            const y = H - padB - (tick / maxY) * yh;
            ctx.beginPath();
            ctx.moveTo(padL - 6, y);
            ctx.lineTo(padL, y);
            ctx.stroke();
            ctx.fillText(tick.toLocaleString(), padL - 10, y);
          });

          const count = scores.length;
          if(trainState && typeof trainState.scorePlotPending !== 'number'){
            trainState.scorePlotPending = 0;
          }
          if(!count){
            if(trainState){
              trainState.scorePlotPending = 0;
              if(!trainState.scorePlotAxisMax || trainState.scorePlotAxisMax < 1){
                const baseline = Math.max(10, Math.ceil((trainState.popSize || 10) * 1.2));
                const maxCap = Math.max(1, trainState.maxPlotPoints || baseline);
                trainState.scorePlotAxisMax = Math.min(maxCap, baseline);
              }
            }
            return;
          }

          let axisMax = count;
          if(trainState){
            const maxCap = Math.max(count, trainState.maxPlotPoints || count);
            let currentAxis = Number.isFinite(trainState.scorePlotAxisMax) ? trainState.scorePlotAxisMax : 0;
            if(currentAxis < 1){
              const baseline = Math.max(10, Math.ceil((trainState.popSize || count || 5) * 1.2));
              currentAxis = Math.min(maxCap, baseline);
            }
            if(count > currentAxis){
              let next = Math.ceil(currentAxis * 1.2);
              if(!Number.isFinite(next) || next <= currentAxis){
                next = currentAxis + 1;
              }
              currentAxis = Math.min(maxCap, Math.max(next, count));
            }
            trainState.scorePlotAxisMax = currentAxis;
            trainState.scorePlotPending = 0;
            axisMax = Math.max(count, currentAxis);
          }

          const denom = axisMax > 1 ? axisMax - 1 : 1;
          const desiredTicks = Math.min(8, Math.max(3, Math.round(xw / 70)));
          let step = 1;
          if(axisMax > 1){
            const raw = denom / Math.max(1, desiredTicks - 1);
            const exponent = Math.floor(Math.log10(raw));
            const base = Math.pow(10, exponent);
            const fraction = raw / base;
            let niceFraction;
            if(fraction >= 5){
              niceFraction = 5;
            } else if(fraction >= 2){
              niceFraction = 2;
            } else {
              niceFraction = 1;
            }
            step = Math.max(1, Math.round(niceFraction * base));
          }

          const tickSet = new Set();
          for(let tick = 1; tick <= axisMax; tick += step){
            tickSet.add(Math.round(tick));
          }
          tickSet.add(axisMax);
          tickSet.add(count);
          const xTicks = Array.from(tickSet)
            .filter((tick) => tick >= 1 && tick <= axisMax)
            .sort((a,b) => a - b);

          ctx.textAlign = 'center';
          ctx.textBaseline = 'top';
          ctx.fillStyle = axisColor;
          ctx.strokeStyle = axisColor;
          ctx.lineWidth = 1;
          xTicks.forEach((tick) => {
            const ratio = axisMax <= 1 ? 1 : (tick - 1) / denom;
            const x = padL + ratio * xw;
            ctx.beginPath();
            ctx.moveTo(x, H - padB);
            ctx.lineTo(x, H - padB + 6);
            ctx.stroke();
            ctx.fillText(String(tick), x, H - padB + 8);
          });

          const COLORS = { linear: '#76b3ff', mlp: '#ff9a6b' };
          const safeMaxY = maxY || 1;
          for(let i=0; i<count; i++){
            const gameNumber = i + 1;
            const ratio = axisMax <= 1 ? 1 : (gameNumber - 1) / denom;
            const x = padL + ratio * xw;
            const y = H - padB - (scores[i] / safeMaxY) * yh;
            const color = COLORS[types[i] || 'linear'] || COLORS.linear;
            ctx.beginPath();
            ctx.arc(x, y, 4, 0, Math.PI * 2);
            ctx.fillStyle = color;
            ctx.fill();
            ctx.lineWidth = 1.2;
            ctx.strokeStyle = 'rgba(12, 17, 32, 0.85)';
            ctx.stroke();
          }
        }

          function runAiMicroStep(){
            if(!state.active){ return false; }

            // Watchdog: if the active piece hasn't changed state for a while, force a drop
            const sig = `${state.active.shape}:${state.active.rot}:${state.active.row}:${state.active.col}:${state.score}`;
            if(train.ai.lastSig === sig){ train.ai.staleMs = (train.ai.staleMs || 0) + AI_STEP_MS; } else { train.ai.staleMs = 0; train.ai.lastSig = sig; }
            if(train.ai.staleMs > 1000){
              log('AI: watchdog forced drop');
              while(canMove(state.grid, state.active, 0, 1)) state.active.move(0,1);
              lock(state.grid, state.active);
              state.pieces++;
              if(state.pieces % 20 === 0){ state.level++; state.gravity = gravityForLevel(state.level); updateLevel(); }
              const cleared = clearRows(state.grid);
              if(cleared){ state.score += cleared*100*(cleared>1?cleared:1); updateScore(); recordClear(cleared); }
              if(state.grid[0].some(v => v !== 0)) {
                onGameOver();
                train.ai.plan = null;
                train.ai.staleMs = 0;
                return false;
              }
              spawn();
              train.ai.plan = null;
              train.ai.staleMs = 0;
              if(!canMove(state.grid, state.active, 0, 0)) onGameOver();
              return false;
            }

            if(!train.ai.plan){
              train.ai.plan = planForCurrentPiece();
              if(!train.ai.plan){
                // force drop to end episode
                while(canMove(state.grid, state.active, 0, 1)) state.active.move(0,1);
                lock(state.grid, state.active);
                state.pieces++;
                if(state.pieces % 20 === 0){
                  state.level++;
                  state.gravity = gravityForLevel(state.level);
                  updateLevel();
                }
                const cleared = clearRows(state.grid);
                if(cleared){ state.score += cleared*100*(cleared>1?cleared:1); updateScore(); recordClear(cleared); }
                if(state.grid[0].some(v => v !== 0)) {
                  log('AI: top-out after forced drop');
                  onGameOver();
                  return false;
                }
                spawn();
                if(!canMove(state.grid, state.active, 0, 0)) onGameOver();
                return false;
              }
            }
            const plan = train.ai.plan; if(!plan) return true;
            if(plan.stage==='rotate'){
              if(plan.rotLeft>0){
                state.active.rotate();
                if(!canMove(state.grid, state.active, 0, 0)){
                  // Rotation blocked: abandon this plan to avoid stalling
                  state.active.rotate(-1);
                  train.ai.plan = null; log('AI: rotation blocked, abandoning plan');
                } else {
                  plan.rotLeft -= 1;
                }
                return true;
              }
              plan.stage='move'; return true;
            }
            if(plan.stage==='move'){
              if(state.active.col < plan.targetCol){ if(canMove(state.grid, state.active, 1, 0)) state.active.move(1,0); else plan.stage='drop'; return true; }
              if(state.active.col > plan.targetCol){ if(canMove(state.grid, state.active, -1, 0)) state.active.move(-1,0); else plan.stage='drop'; return true; }
              plan.stage='drop'; return true;
            }
            if(plan.stage==='drop'){
              if(canMove(state.grid, state.active, 0, 1)){ state.active.move(0,1); return true; }
              lock(state.grid, state.active);
              state.pieces++;
              if(state.pieces % 20 === 0){
                state.level++;
                state.gravity = gravityForLevel(state.level);
                updateLevel();
              }
              const cleared = clearRows(state.grid);
              if(cleared){ state.score += cleared*100*(cleared>1?cleared:1); updateScore(); recordClear(cleared); }
              if(state.grid[0].some(v => v !== 0)) {
                log('AI: top-out after drop');
                onGameOver();
                train.ai.plan = null;
                return false;
              }
              spawn();
              train.ai.plan = null;
              if(!canMove(state.grid, state.active, 0, 0)) onGameOver();
              return false;
            }
            return true;
          }

          function aiStep(dt){
            if(!state.active){ return; }
            if(!canMove(state.grid, state.active, 0, 0)) { log('AI: spawn blocked -> game over'); onGameOver(); return; }

            const fastMode = train && train.enabled && train.visualizeBoard === false;
            const __limit = fastMode ? train.fastStepsPerFrame : MAX_AI_STEPS_PER_FRAME;
            let __aiSteps = 0;

            if(fastMode){
              train.ai.acc = 0;
              while(__aiSteps < __limit){
                __aiSteps += 1;
                if(!runAiMicroStep()){
                  return;
                }
              }
              return;
            }

            train.ai.acc += dt;
            while (train.ai.acc >= AI_STEP_MS && __aiSteps < __limit) {
              train.ai.acc -= AI_STEP_MS;
              __aiSteps += 1;
              if(!runAiMicroStep()){
                return;
              }
            }
          }
          window.__aiStep = aiStep;

          // Hook up training buttons
          const trainBtn = document.getElementById('train');
          if(trainBtn){ trainBtn.addEventListener('click', () => { if(train.enabled) stopTraining(); else startTraining(); }); }
          const trainResetBtn = document.getElementById('train-reset');
          if(trainResetBtn){ trainResetBtn.addEventListener('click', resetTraining); }
          const renderToggleBtn = document.getElementById('render-toggle');
          function updateRenderToggleBtn(){
            if(!renderToggleBtn) return;
            const label = train.visualizeBoard ? 'Hide Game' : 'Show Game';
            renderToggleBtn.textContent = label;
            renderToggleBtn.setAttribute('aria-label', label);
            renderToggleBtn.title = train.visualizeBoard
              ? 'Hide Game During Training'
              : 'Show Game During Training';
          }
          if(renderToggleBtn){
            renderToggleBtn.addEventListener('click', () => {
              train.visualizeBoard = !train.visualizeBoard;
              updateRenderToggleBtn();
              // When re-enabling visualization, draw current state immediately
              if(train.visualizeBoard){
                try { draw(state.grid, state.active); drawNext(state.next); } catch(_) {}
                updateScore(true); updateLevel(true);
              }
            });
          }
          updateRenderToggleBtn();
          initMlpConfigUi();
          const modelSel = document.getElementById('model-select');
          function setModelType(mt){
            if(mt !== 'linear' && mt !== 'mlp') return;
            const wasRunning = train.enabled;
            if(wasRunning) stopTraining();
            train.modelType = mt;
            currentModelType = mt;
            train.mlpHiddenLayers = mlpHiddenLayers.slice();
            // Prefer f16 for MLP if available, else f32
            train.dtype = (mt==='mlp' && HAS_F16) ? 'f16' : 'f32';
            // Re-init mean/std to the appropriate initial values for this model
            train.mean = initialMean(mt);
            train.std  = initialStd(mt);
            updateTrainStatus();
            // Reset training state
            resetTraining();
            syncMlpConfigVisibility();
            if(wasRunning) startTraining();
          }
          if(modelSel){ modelSel.addEventListener('change', (e) => setModelType(modelSel.value)); }
          updateTrainStatus();
        })();
      })();
    </script>
  </body>
</html>
<|MERGE_RESOLUTION|>--- conflicted
+++ resolved
@@ -1418,12 +1418,10 @@
             } else if(train.mean){
               currentWeights = train.mean;
             }
-<<<<<<< HEAD
+
             if(weightsEl){
               weightsEl.textContent = describeModelArchitecture();
             }
-=======
->>>>>>> 6b07e806
             try {
               const override = (train.modelType === 'mlp') ? currentMlpLayerSizes() : null;
               renderNetworkD3(currentWeights, override);
