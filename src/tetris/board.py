--- conflicted
+++ resolved
@@ -4,12 +4,8 @@
 
 from typing import List
 
-<<<<<<< HEAD
 from .tetromino import Tetromino, TetrominoType
-=======
-if TYPE_CHECKING:  # pragma: no cover - imported for type checking only
-    from .tetromino import Tetromino, TetrominoType
->>>>>>> cd055b9b
+
 
 # Dimensions of the standard Tetris board.
 WIDTH = 10
@@ -59,7 +55,6 @@
             raise IndexError("Cell out of bounds")
 
     def is_empty(self, row: int, col: int) -> bool:
-<<<<<<< HEAD
         """Return ``True`` if the cell at ``(row, col)`` is empty.
 
         Any coordinates outside the board are treated as occupied.  This makes
@@ -89,7 +84,6 @@
         new_grid = [row for row in self.grid if any(cell == 0 for cell in row)]
         cleared = self.height - len(new_grid)
         while len(new_grid) < self.height:
-=======
         """Return ``True`` if the cell at ``(row, col)`` is empty."""
 
         if 0 <= row < self.height and 0 <= col < self.width:
@@ -114,7 +108,7 @@
         new_grid: Grid = [row for row in self.grid if any(cell == 0 for cell in row)]
         cleared = self.height - len(new_grid)
         for _ in range(cleared):
->>>>>>> cd055b9b
+
             new_grid.insert(0, [0] * self.width)
         self.grid = new_grid
         return cleared