--- conflicted
+++ resolved
@@ -8,32 +8,24 @@
 
 def can_move(board: Board, tetromino: Tetromino, dx: int, dy: int) -> bool:
     """Return ``True`` if ``tetromino`` can move by ``dx`` and ``dy`` on ``board``.
-
-<<<<<<< HEAD
     The function checks that all blocks of the piece remain within the board's
     boundaries and do not collide with existing filled cells after the move.
-=======
     The function checks that translating the piece by the provided offsets
     would keep all of its blocks within the board's boundaries and that none of
     the destination cells are already occupied.  It is intended for use within
     the game loop to validate both movement and rotation attempts before they
     are applied.
->>>>>>> cd055b9b
+
     """
 
     for row, col in tetromino.blocks():
         new_row = row + dy
         new_col = col + dx
-<<<<<<< HEAD
         if not board.is_empty(new_row, new_col):
             return False
-=======
-
         if not (0 <= new_row < board.height and 0 <= new_col < board.width):
             return False
 
         if board.grid[new_row][new_col] != 0:
             return False
-
->>>>>>> cd055b9b
     return True